--- conflicted
+++ resolved
@@ -48,16 +48,11 @@
                                num_future_data=self.args.env_kwargs_num_future_data)
         self.policy = Policy4Toyota(self.args)
         self.policy.load_weights(model_dir, iter)
-<<<<<<< HEAD
-        self.preprocessor = Preprocessor(env.observation_space, self.args.obs_preprocess_type, self.args.reward_preprocess_type,
-=======
         self.preprocessor = Preprocessor((self.args.obs_dim,), self.args.obs_preprocess_type, self.args.reward_preprocess_type,
->>>>>>> 82c7f536
                                          self.args.obs_scale, self.args.reward_scale, self.args.reward_shift,
                                          gamma=self.args.gamma)
         # self.preprocessor.load_params(load_dir)
         init_obs = env.reset()
-        init_obs = tf.convert_to_tensor(init_obs)
         self.run(init_obs)
         self.values(init_obs)
 
