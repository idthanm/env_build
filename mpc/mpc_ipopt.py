--- conflicted
+++ resolved
@@ -731,11 +731,6 @@
 
 
 if __name__ == '__main__':
-<<<<<<< HEAD
-    main()
-    plot_data(epi_num=6, logdir='./results/2021-03-17-22-33-09')
-=======
     # main()
     run_mpc()
-    # plot_data(epi_num=6, logdir='./results/2021-03-17-22-33-09')  # 6 or 3
->>>>>>> 1c9f1524
+    # plot_data(epi_num=6, logdir='./results/2021-03-17-22-33-09')  # 6 or 3