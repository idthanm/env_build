#!/usr/bin/env python3
# -*- coding: utf-8 -*-

# =====================================
# @Time    : 2020/11/08
# @Author  : Yang Guan (Tsinghua Univ.)
# @FileName: endtoend.py
# =====================================

import warnings
from collections import OrderedDict
from math import cos, sin, pi

import gym
import matplotlib.pyplot as plt
import numpy as np
import tensorflow as tf
from tensorflow import logical_and
from gym.utils import seeding

# gym.envs.user_defined.toyota_env.
from dynamics_and_models import VehicleDynamics, ReferencePath, EnvironmentModel
from endtoend_env_utils import shift_coordination, rotate_coordination, rotate_and_shift_coordination, deal_with_phi, \
    L, W, CROSSROAD_SIZE, LANE_WIDTH, LANE_NUMBER, judge_feasible, MODE2TASK, VEHICLE_MODE_DICT, VEH_NUM, EXPECTED_V
from traffic import Traffic

warnings.filterwarnings("ignore")


def convert_observation_to_space(observation):
    if isinstance(observation, dict):
        space = gym.spaces.Dict(OrderedDict([
            (key, convert_observation_to_space(value))
            for key, value in observation.items()
        ]))
    elif isinstance(observation, np.ndarray):
        low = np.full(observation.shape, -float('inf'))
        high = np.full(observation.shape, float('inf'))
        space = gym.spaces.Box(low, high, dtype=np.float32)
    else:
        raise NotImplementedError(type(observation), observation)

    return space


class CrossroadEnd2end(gym.Env):
    def __init__(self,
                 training_task,  # 'left', 'straight', 'right'
                 num_future_data=0,
                 display=False,
                 **kwargs):
        metadata = {'render.modes': ['human']}
        self.dynamics = VehicleDynamics()
        self.interested_vehs = None
        self.training_task = training_task
        self.ref_path = ReferencePath(self.training_task, **kwargs)
        self.detected_vehicles = None
        self.all_vehicles = None
        self.ego_dynamics = None
        self.num_future_data = num_future_data
        self.env_model = EnvironmentModel(training_task, num_future_data)
        self.init_state = {}
        self.action_number = 2
        self.exp_v = EXPECTED_V #TODO: temp
        self.ego_l, self.ego_w = L, W
        self.action_space = gym.spaces.Box(low=-1, high=1, shape=(self.action_number,), dtype=np.float32)

        self.seed()
        self.v_light = None
        self.step_length = 100  # ms

        self.step_time = self.step_length / 1000.0
        self.init_state = self._reset_init_state()
        self.obs = None
        self.action = None
        self.veh_mode_dict = VEHICLE_MODE_DICT[self.training_task]
        self.veh_num = VEH_NUM[self.training_task]
        self.virtual_red_light_vehicle = False

        self.done_type = 'not_done_yet'
        self.reward_info = None
        self.ego_info_dim = None
        self.per_tracking_info_dim = None
        self.per_veh_info_dim = None
        if not display:
            self.traffic = Traffic(self.step_length,
                                   mode='training',
                                   init_n_ego_dict=self.init_state,
                                   training_task=self.training_task)
            self.reset()
            action = self.action_space.sample()
            observation, _reward, done, _info = self.step(action)
            self._set_observation_space(observation)
            plt.ion()

    def seed(self, seed=None):
        self.np_random, seed = seeding.np_random(seed)
        return [seed]

    def reset(self, **kwargs):  # kwargs include three keys
        self.ref_path = ReferencePath(self.training_task, **kwargs)
        self.init_state = self._reset_init_state()
        self.traffic.init_traffic(self.init_state)
        self.traffic.sim_step()
        ego_dynamics = self._get_ego_dynamics([self.init_state['ego']['v_x'],
                                               self.init_state['ego']['v_y'],
                                               self.init_state['ego']['r'],
                                               self.init_state['ego']['x'],
                                               self.init_state['ego']['y'],
                                               self.init_state['ego']['phi']],
                                              [0,
                                               0,
                                               self.dynamics.vehicle_params['miu'],
                                               self.dynamics.vehicle_params['miu']]
                                              )
        self._get_all_info(ego_dynamics)
        self.obs = self._get_obs()
        self.action = None
        self.reward_info = None
        self.done_type = 'not_done_yet'
        if np.random.random() > 0.9:
            self.virtual_red_light_vehicle = True
        else:
            self.virtual_red_light_vehicle = False
        return self.obs

    def close(self):
        del self.traffic

    def step(self, action):
        self.action = self._action_transformation_for_end2end(action)
        reward, self.reward_info = self.compute_reward(self.obs, self.action)
        next_ego_state, next_ego_params = self._get_next_ego_state(self.action)
        ego_dynamics = self._get_ego_dynamics(next_ego_state, next_ego_params)
        self.traffic.set_own_car(dict(ego=ego_dynamics))
        self.traffic.sim_step()
        all_info = self._get_all_info(ego_dynamics)
        self.obs = self._get_obs()
        self.done_type, done = self._judge_done()
        self.reward_info.update({'final_rew': reward})
        all_info.update({'reward_info': self.reward_info, 'ref_index': self.ref_path.ref_index})
        return self.obs, reward, done, all_info

    def _set_observation_space(self, observation):
        self.observation_space = convert_observation_to_space(observation)
        return self.observation_space

    def _get_ego_dynamics(self, next_ego_state, next_ego_params):
        out = dict(v_x=next_ego_state[0],
                   v_y=next_ego_state[1],
                   r=next_ego_state[2],
                   x=next_ego_state[3],
                   y=next_ego_state[4],
                   phi=next_ego_state[5],
                   l=self.ego_l,
                   w=self.ego_w,
                   alpha_f=next_ego_params[0],
                   alpha_r=next_ego_params[1],
                   miu_f=next_ego_params[2],
                   miu_r=next_ego_params[3],)
        miu_f, miu_r = out['miu_f'], out['miu_r']
        F_zf, F_zr = self.dynamics.vehicle_params['F_zf'], self.dynamics.vehicle_params['F_zr']
        C_f, C_r = self.dynamics.vehicle_params['C_f'], self.dynamics.vehicle_params['C_r']
        alpha_f_bound, alpha_r_bound = 3 * miu_f * F_zf / C_f, 3 * miu_r * F_zr / C_r
        r_bound = miu_r * self.dynamics.vehicle_params['g'] / (abs(out['v_x'])+1e-8)

        l, w, x, y, phi = out['l'], out['w'], out['x'], out['y'], out['phi']

        def cal_corner_point_of_ego_car():
            x0, y0, a0 = rotate_and_shift_coordination(l / 2, w / 2, 0, -x, -y, -phi)
            x1, y1, a1 = rotate_and_shift_coordination(l / 2, -w / 2, 0, -x, -y, -phi)
            x2, y2, a2 = rotate_and_shift_coordination(-l / 2, w / 2, 0, -x, -y, -phi)
            x3, y3, a3 = rotate_and_shift_coordination(-l / 2, -w / 2, 0, -x, -y, -phi)
            return (x0, y0), (x1, y1), (x2, y2), (x3, y3)
        Corner_point = cal_corner_point_of_ego_car()
        out.update(dict(alpha_f_bound=alpha_f_bound,
                        alpha_r_bound=alpha_r_bound,
                        r_bound=r_bound,
                        Corner_point=Corner_point))

        return out

    def _get_all_info(self, ego_dynamics):  # used to update info, must be called every timestep before _get_obs
        # to fetch info
        self.all_vehicles = self.traffic.n_ego_vehicles['ego']  # coordination 2
        self.ego_dynamics = ego_dynamics  # coordination 2
        self.v_light = self.traffic.v_light

        # all_vehicles
        # dict(x=x, y=y, v=v, phi=a, l=length,
        #      w=width, route=route)

        all_info = dict(all_vehicles=self.all_vehicles,
                        ego_dynamics=self.ego_dynamics,
                        v_light=self.v_light)
        return all_info

    def _judge_done(self):
        """
        :return:
         1: bad done: collision
         2: bad done: break_road_constrain
         3: good done: task succeed
         4: not done
        """
        if self.traffic.collision_flag:
            return 'collision', 1
        if self._break_road_constrain():
            return 'break_road_constrain', 1
        elif self._deviate_too_much():
            return 'deviate_too_much', 1
        elif self._break_stability():
            return 'break_stability', 1
        elif self._break_red_light():
            return 'break_red_light', 1
        elif self._is_achieve_goal():
            return 'good_done', 1
        else:
            return 'not_done_yet', 0

    def _deviate_too_much(self):
        delta_y, delta_phi, delta_v = self.obs[self.ego_info_dim:self.ego_info_dim+3]
        return True if abs(delta_y) > 15 else False

    def _break_road_constrain(self):
        results = list(map(lambda x: judge_feasible(*x, self.training_task), self.ego_dynamics['Corner_point']))
        return not all(results)

    def _break_stability(self):
        alpha_f, alpha_r, miu_f, miu_r = self.ego_dynamics['alpha_f'], self.ego_dynamics['alpha_r'], \
                                         self.ego_dynamics['miu_f'], self.ego_dynamics['miu_r']
        alpha_f_bound, alpha_r_bound = self.ego_dynamics['alpha_f_bound'], self.ego_dynamics['alpha_r_bound']
        r_bound = self.ego_dynamics['r_bound']
        # if -alpha_f_bound < alpha_f < alpha_f_bound \
        #         and -alpha_r_bound < alpha_r < alpha_r_bound and \
        #         -r_bound < self.ego_dynamics['r'] < r_bound:
        if -r_bound < self.ego_dynamics['r'] < r_bound:
            return False
        else:
            return True

    def _break_red_light(self):
        return True if self.v_light != 0 and self.ego_dynamics['y'] > -CROSSROAD_SIZE/2 and self.training_task != 'right' else False

    def _is_achieve_goal(self):
        x = self.ego_dynamics['x']
        y = self.ego_dynamics['y']
        if self.training_task == 'left':
            return True if x < -CROSSROAD_SIZE/2 - 10 and 0 < y < LANE_NUMBER*LANE_WIDTH else False
        elif self.training_task == 'right':
            return True if x > CROSSROAD_SIZE/2 + 10 and -LANE_NUMBER*LANE_WIDTH < y < 0 else False
        else:
            assert self.training_task == 'straight'
            return True if y > CROSSROAD_SIZE/2 + 10 and 0 < x < LANE_NUMBER*LANE_WIDTH else False

    def _action_transformation_for_end2end(self, action):  # [-1, 1]
        action = np.clip(action, -1.05, 1.05)
        steer_norm, a_x_norm = action[0], action[1]
        scaled_steer = 0.4 * steer_norm
        scaled_a_x = 2.25*a_x_norm - 0.75  # [-3, 1.5]
        scaled_action = np.array([scaled_steer, scaled_a_x], dtype=np.float32)
        return scaled_action

    def _get_next_ego_state(self, trans_action):
        current_v_x = self.ego_dynamics['v_x']
        current_v_y = self.ego_dynamics['v_y']
        current_r = self.ego_dynamics['r']
        current_x = self.ego_dynamics['x']
        current_y = self.ego_dynamics['y']
        current_phi = self.ego_dynamics['phi']
        steer, a_x = trans_action
        state = np.array([[current_v_x, current_v_y, current_r, current_x, current_y, current_phi]], dtype=np.float32)
        action = np.array([[steer, a_x]], dtype=np.float32)
        next_ego_state, next_ego_params = self.dynamics.prediction(state, action, 10)
        next_ego_state, next_ego_params = next_ego_state.numpy()[0],  next_ego_params.numpy()[0]
        next_ego_state[0] = next_ego_state[0] if next_ego_state[0] >= 0 else 0.
        next_ego_state[-1] = deal_with_phi(next_ego_state[-1])
        return next_ego_state, next_ego_params

    def _get_obs(self, exit_='D'):
        ego_x = self.ego_dynamics['x']
        ego_y = self.ego_dynamics['y']
        ego_phi = self.ego_dynamics['phi']
        ego_v_x = self.ego_dynamics['v_x']

        vehs_vector = self._construct_veh_vector_short(exit_)
        ego_vector = self._construct_ego_vector_short()
        tracking_error = self.ref_path.tracking_error_vector(np.array([ego_x], dtype=np.float32),
                                                             np.array([ego_y], dtype=np.float32),
                                                             np.array([ego_phi], dtype=np.float32),
                                                             np.array([ego_v_x], dtype=np.float32),
                                                             self.num_future_data).numpy()[0]
        self.per_tracking_info_dim = 3

        vector = np.concatenate((ego_vector, tracking_error, vehs_vector), axis=0)
        # vector = self.convert_vehs_to_rela(vector)

        return vector

    # def convert_vehs_to_rela(self, obs_abso):
    #     ego_infos, tracking_infos, veh_infos = obs_abso[:self.ego_info_dim], \
    #                                            obs_abso[self.ego_info_dim:self.ego_info_dim + self.per_tracking_info_dim * (
    #                                                      self.num_future_data + 1)], \
    #                                            obs_abso[self.ego_info_dim + self.per_tracking_info_dim * (
    #                                                        self.num_future_data + 1):]
    #     ego_vx, ego_vy, ego_r, ego_x, ego_y, ego_phi = ego_infos
    #     ego = np.array([ego_x, ego_y, 0, 0]*int(len(veh_infos)/self.per_veh_info_dim), dtype=np.float32)
    #     vehs_rela = veh_infos - ego
    #     out = np.concatenate((ego_infos, tracking_infos, vehs_rela), axis=0)
    #     return out
    #
    # def convert_vehs_to_abso(self, obs_rela):
    #     ego_infos, tracking_infos, veh_rela = obs_rela[:self.ego_info_dim], \
    #                                            obs_rela[self.ego_info_dim:self.ego_info_dim + self.per_tracking_info_dim * (
    #                                                    self.num_future_data + 1)], \
    #                                            obs_rela[self.ego_info_dim + self.per_tracking_info_dim * (
    #                                                    self.num_future_data + 1):]
    #     ego_vx, ego_vy, ego_r, ego_x, ego_y, ego_phi = ego_infos
    #     ego = np.array([ego_x, ego_y, 0, 0]*int(len(veh_rela)/self.per_veh_info_dim), dtype=np.float32)
    #     vehs_abso = veh_rela + ego
    #     out = np.concatenate((ego_infos, tracking_infos, vehs_abso), axis=0)
    #     return out

    def _construct_ego_vector_short(self):
        ego_v_x = self.ego_dynamics['v_x']
        ego_v_y = self.ego_dynamics['v_y']
        ego_r = self.ego_dynamics['r']
        ego_x = self.ego_dynamics['x']
        ego_y = self.ego_dynamics['y']
        ego_phi = self.ego_dynamics['phi']
        ego_feature = [ego_v_x, ego_v_y, ego_r, ego_x, ego_y, ego_phi]
        self.ego_info_dim = 6
        return np.array(ego_feature, dtype=np.float32)

    def _construct_veh_vector_short(self, exit_='D'):
        ego_x = self.ego_dynamics['x']
        ego_y = self.ego_dynamics['y']
        v_light = self.v_light
        vehs_vector = []

        name_settings = dict(D=dict(do='1o', di='1i', ro='2o', ri='2i', uo='3o', ui='3i', lo='4o', li='4i'),
                             R=dict(do='2o', di='2i', ro='3o', ri='3i', uo='4o', ui='4i', lo='1o', li='1i'),
                             U=dict(do='3o', di='3i', ro='4o', ri='4i', uo='1o', ui='1i', lo='2o', li='2i'),
                             L=dict(do='4o', di='4i', ro='1o', ri='1i', uo='2o', ui='2i', lo='3o', li='3i'))

        name_setting = name_settings[exit_]

        def filter_interested_vehicles(vs, task):
            dl, du, dr, rd, rl, ru, ur, ud, ul, lu, lr, ld = [], [], [], [], [], [], [], [], [], [], [], []
            for v in vs:
                route_list = v['route']
                start = route_list[0]
                end = route_list[1]
                if start == name_setting['do'] and end == name_setting['li']:
                    dl.append(v)
                elif start == name_setting['do'] and end == name_setting['ui']:
                    du.append(v)
                elif start == name_setting['do'] and end == name_setting['ri']:
                    dr.append(v)

                elif start == name_setting['ro'] and end == name_setting['di']:
                    rd.append(v)
                elif start == name_setting['ro'] and end == name_setting['li']:
                    rl.append(v)
                elif start == name_setting['ro'] and end == name_setting['ui']:
                    ru.append(v)

                elif start == name_setting['uo'] and end == name_setting['ri']:
                    ur.append(v)
                elif start == name_setting['uo'] and end == name_setting['di']:
                    ud.append(v)
                elif start == name_setting['uo'] and end == name_setting['li']:
                    ul.append(v)

                elif start == name_setting['lo'] and end == name_setting['ui']:
                    lu.append(v)
                elif start == name_setting['lo'] and end == name_setting['ri']:
                    lr.append(v)
                elif start == name_setting['lo'] and end == name_setting['di']:
                    ld.append(v)
            if self.training_task != 'right':
                if (v_light != 0 and ego_y < -CROSSROAD_SIZE/2) \
                        or (self.virtual_red_light_vehicle and ego_y < -CROSSROAD_SIZE/2):
                    dl.append(dict(x=LANE_WIDTH/2, y=-CROSSROAD_SIZE/2+2.5, v=0., phi=90, l=5, w=2.5, route=None))
                    du.append(dict(x=LANE_WIDTH*1.5, y=-CROSSROAD_SIZE/2+2.5, v=0., phi=90, l=5, w=2.5, route=None))

            # fetch veh in range
            dl = list(filter(lambda v: v['x'] > -CROSSROAD_SIZE/2-10 and v['y'] > ego_y-2, dl))  # interest of left straight
            du = list(filter(lambda v: ego_y-2 < v['y'] < CROSSROAD_SIZE/2+10 and v['x'] < ego_x+5, du))  # interest of left straight

            dr = list(filter(lambda v: v['x'] < CROSSROAD_SIZE/2+10 and v['y'] > ego_y, dr))  # interest of right

            rd = rd  # not interest in case of traffic light
            rl = rl  # not interest in case of traffic light
            ru = list(filter(lambda v: v['x'] < CROSSROAD_SIZE/2+10 and v['y'] < CROSSROAD_SIZE/2+10, ru))  # interest of straight

            if task == 'straight':
                ur = list(filter(lambda v: v['x'] < ego_x + 7 and ego_y < v['y'] < CROSSROAD_SIZE/2+10, ur))  # interest of straight
            elif task == 'right':
                ur = list(filter(lambda v: v['x'] < CROSSROAD_SIZE/2+10 and v['y'] < CROSSROAD_SIZE/2, ur))  # interest of right
            ud = list(filter(lambda v: max(ego_y-2, -CROSSROAD_SIZE/2) < v['y'] < CROSSROAD_SIZE/2 and ego_x > v['x'], ud))  # interest of left
            ul = list(filter(lambda v: -CROSSROAD_SIZE/2-10 < v['x'] < ego_x and v['y'] < CROSSROAD_SIZE/2, ul))  # interest of left

            lu = lu  # not interest in case of traffic light
            lr = list(filter(lambda v: -CROSSROAD_SIZE/2-10 < v['x'] < CROSSROAD_SIZE/2+10, lr))  # interest of right
            ld = ld  # not interest in case of traffic light

            # sort
            dl = sorted(dl, key=lambda v: (v['y'], -v['x']))
            du = sorted(du, key=lambda v: v['y'])
            dr = sorted(dr, key=lambda v: (v['y'], v['x']))

            ru = sorted(ru, key=lambda v: (-v['x'], v['y']), reverse=True)

            if task == 'straight':
                ur = sorted(ur, key=lambda v: v['y'])
            elif task == 'right':
                ur = sorted(ur, key=lambda v: (-v['y'], v['x']), reverse=True)

            ud = sorted(ud, key=lambda v: v['y'])
            ul = sorted(ul, key=lambda v: (-v['y'], -v['x']), reverse=True)

            lr = sorted(lr, key=lambda v: -v['x'])

            # slice or fill to some number
            def slice_or_fill(sorted_list, fill_value, num):
                if len(sorted_list) >= num:
                    return sorted_list[:num]
                else:
                    while len(sorted_list) < num:
                        sorted_list.append(fill_value)
                    return sorted_list

            mode2fillvalue = dict(
                dl=dict(x=LANE_WIDTH/2, y=-(CROSSROAD_SIZE/2+30), v=0, phi=90, w=2.5, l=5, route=('1o', '4i')),
                du=dict(x=LANE_WIDTH*1.5, y=-(CROSSROAD_SIZE/2+30), v=0, phi=90, w=2.5, l=5, route=('1o', '3i')),
                dr=dict(x=LANE_WIDTH*(LANE_NUMBER-0.5), y=-(CROSSROAD_SIZE/2+30), v=0, phi=90, w=2.5, l=5, route=('1o', '2i')),
                ru=dict(x=(CROSSROAD_SIZE/2+15), y=LANE_WIDTH*(LANE_NUMBER-0.5), v=0, phi=180, w=2.5, l=5, route=('2o', '3i')),
                ur=dict(x=-LANE_WIDTH/2, y=(CROSSROAD_SIZE/2+20), v=0, phi=-90, w=2.5, l=5, route=('3o', '2i')),
                ud=dict(x=-LANE_WIDTH*1.5, y=(CROSSROAD_SIZE/2+20), v=0, phi=-90, w=2.5, l=5, route=('3o', '1i')),
                ul=dict(x=-LANE_WIDTH*(LANE_NUMBER-0.5), y=(CROSSROAD_SIZE/2+20), v=0, phi=-90, w=2.5, l=5, route=('3o', '4i')),
                lr=dict(x=-(CROSSROAD_SIZE/2+20), y=-LANE_WIDTH*1.5, v=0, phi=0, w=2.5, l=5, route=('4o', '2i')))

            tmp = OrderedDict()
            for mode, num in VEHICLE_MODE_DICT[task].items():
                tmp[mode] = slice_or_fill(eval(mode), mode2fillvalue[mode], num)

            return tmp

        list_of_interested_veh_dict = []
        self.interested_vehs = filter_interested_vehicles(self.all_vehicles, self.training_task)
        for part in list(self.interested_vehs.values()):
            list_of_interested_veh_dict.extend(part)

        for veh in list_of_interested_veh_dict:
            veh_x, veh_y, veh_v, veh_phi = veh['x'], veh['y'], veh['v'], veh['phi']
            vehs_vector.extend([veh_x, veh_y, veh_v, veh_phi])
        self.per_veh_info_dim = 4
        return np.array(vehs_vector, dtype=np.float32)

    def recover_orig_position_fn(self, transformed_x, transformed_y, x, y, d):  # x, y, d are used to transform
        # coordination
        transformed_x, transformed_y, _ = rotate_coordination(transformed_x, transformed_y, 0, -d)
        orig_x, orig_y = shift_coordination(transformed_x, transformed_y, -x, -y)
        return orig_x, orig_y

    def _reset_init_state(self):
        if self.training_task == 'left':
            random_index = int(np.random.random()*(900+500)) + 700
        elif self.training_task == 'straight':
            random_index = int(np.random.random()*(1200+500)) + 700
        else:
            random_index = int(np.random.random()*(420+500)) + 700

        random_index = 900
        x, y, phi = self.ref_path.indexs2points(random_index)
<<<<<<< HEAD
        # v = 8 * np.random.random()
        v = 7.
=======
        # v = 7 + 6 * np.random.random()
        v = EXPECTED_V * np.random.random()
>>>>>>> 81850753
        if self.training_task == 'left':
            routeID = 'dl'
        elif self.training_task == 'straight':
            routeID = 'du'
        else:
            assert self.training_task == 'right'
            routeID = 'dr'
        return dict(ego=dict(v_x=v,
                             v_y=0,
                             r=0,
                             x=x.numpy(),
                             y=y.numpy(),
                             phi=phi.numpy(),
                             l=self.ego_l,
                             w=self.ego_w,
                             routeID=routeID,
                             ))

    def compute_reward(self, obs, action):
        obses, actions = obs[np.newaxis, :], action[np.newaxis, :]
        reward, _, _, _, _, reward_dict = \
            self.env_model.compute_rewards(obses, actions)
        for k, v in reward_dict.items():
            reward_dict[k] = v.numpy()[0]
        return reward.numpy()[0], reward_dict

    def render(self, mode='human'):
        if mode == 'human':
            # plot basic map
            square_length = CROSSROAD_SIZE
            extension = 40
            lane_width = LANE_WIDTH
            light_line_width = 3
            dotted_line_style = '--'
            solid_line_style = '-'

            plt.cla()
            ax = plt.axes([-0.05, -0.05, 1.1, 1.1])
            ax.axis("equal")
            # ax.add_patch(plt.Rectangle((-square_length / 2 - extension, -square_length / 2 - extension),
            #                            square_length + 2 * extension, square_length + 2 * extension, edgecolor='black',
            #                            facecolor='none', linewidth=2))

            # ----------arrow--------------
            plt.arrow(lane_width/2, -square_length / 2-10, 0, 5, color='b')
            plt.arrow(lane_width/2, -square_length / 2-10+5, -0.5, 0, color='b', head_width=1)
            plt.arrow(lane_width*1.5, -square_length / 2-10, 0, 4, color='b', head_width=1)
            plt.arrow(lane_width*2.5, -square_length / 2 - 10, 0, 5, color='b')
            plt.arrow(lane_width*2.5, -square_length / 2 - 10+5, 0.5, 0, color='b', head_width=1)

            # ----------horizon--------------

            plt.plot([-square_length / 2 - extension, -square_length / 2], [0.3, 0.3], color='orange')
            plt.plot([-square_length / 2 - extension, -square_length / 2], [-0.3, -0.3], color='orange')
            plt.plot([square_length / 2 + extension, square_length / 2], [0.3, 0.3], color='orange')
            plt.plot([square_length / 2 + extension, square_length / 2], [-0.3, -0.3], color='orange')

            #
            for i in range(1, LANE_NUMBER + 1):
                linestyle = dotted_line_style if i < LANE_NUMBER else solid_line_style
                linewidth = 1 if i < LANE_NUMBER else 2
                plt.plot([-square_length / 2 - extension, -square_length / 2], [i * lane_width, i * lane_width],
                         linestyle=linestyle, color='black', linewidth=linewidth)
                plt.plot([square_length / 2 + extension, square_length / 2], [i * lane_width, i * lane_width],
                         linestyle=linestyle, color='black', linewidth=linewidth)
                plt.plot([-square_length / 2 - extension, -square_length / 2], [-i * lane_width, -i * lane_width],
                         linestyle=linestyle, color='black', linewidth=linewidth)
                plt.plot([square_length / 2 + extension, square_length / 2], [-i * lane_width, -i * lane_width],
                         linestyle=linestyle, color='black', linewidth=linewidth)

            # ----------vertical----------------
            plt.plot([0.3, 0.3], [-square_length / 2 - extension, -square_length / 2], color='orange')
            plt.plot([-0.3, -0.3], [-square_length / 2 - extension, -square_length / 2], color='orange')
            plt.plot([0.3, 0.3], [square_length / 2 + extension, square_length / 2], color='orange')
            plt.plot([-0.3, -0.3], [square_length / 2 + extension, square_length / 2], color='orange')

            #
            for i in range(1, LANE_NUMBER + 1):
                linestyle = dotted_line_style if i < LANE_NUMBER else solid_line_style
                linewidth = 1 if i < LANE_NUMBER else 2
                plt.plot([i * lane_width, i * lane_width], [-square_length / 2 - extension, -square_length / 2],
                         linestyle=linestyle, color='black', linewidth=linewidth)
                plt.plot([i * lane_width, i * lane_width], [square_length / 2 + extension, square_length / 2],
                         linestyle=linestyle, color='black', linewidth=linewidth)
                plt.plot([-i * lane_width, -i * lane_width], [-square_length / 2 - extension, -square_length / 2],
                         linestyle=linestyle, color='black', linewidth=linewidth)
                plt.plot([-i * lane_width, -i * lane_width], [square_length / 2 + extension, square_length / 2],
                         linestyle=linestyle, color='black', linewidth=linewidth)

            # ----------stop line--------------
            # plt.plot([0, 2 * lane_width], [-square_length / 2, -square_length / 2],
            #          color='black')
            # plt.plot([-2 * lane_width, 0], [square_length / 2, square_length / 2],
            #          color='black')
            # plt.plot([-square_length / 2, -square_length / 2], [0, -2 * lane_width],
            #          color='black')
            # plt.plot([square_length / 2, square_length / 2], [2 * lane_width, 0],
            #          color='black')
            v_light = self.v_light
            if v_light == 0:
                v_color, h_color = 'green', 'red'
            elif v_light == 1:
                v_color, h_color = 'orange', 'red'
            elif v_light == 2:
                v_color, h_color = 'red', 'green'
            else:
                v_color, h_color = 'red', 'orange'

            plt.plot([0, (LANE_NUMBER-1)*lane_width], [-square_length / 2, -square_length / 2],
                     color=v_color, linewidth=light_line_width)
            plt.plot([(LANE_NUMBER-1)*lane_width, LANE_NUMBER * lane_width], [-square_length / 2, -square_length / 2],
                     color='green', linewidth=light_line_width)

            plt.plot([-LANE_NUMBER * lane_width, -(LANE_NUMBER-1)*lane_width], [square_length / 2, square_length / 2],
                     color='green', linewidth=light_line_width)
            plt.plot([-(LANE_NUMBER-1)*lane_width, 0], [square_length / 2, square_length / 2],
                     color=v_color, linewidth=light_line_width)

            plt.plot([-square_length / 2, -square_length / 2], [0, -(LANE_NUMBER-1)*lane_width],
                     color=h_color, linewidth=light_line_width)
            plt.plot([-square_length / 2, -square_length / 2], [-(LANE_NUMBER-1)*lane_width, -LANE_NUMBER * lane_width],
                     color='green', linewidth=light_line_width)

            plt.plot([square_length / 2, square_length / 2], [(LANE_NUMBER-1)*lane_width, 0],
                     color=h_color, linewidth=light_line_width)
            plt.plot([square_length / 2, square_length / 2], [LANE_NUMBER * lane_width, (LANE_NUMBER-1)*lane_width],
                     color='green', linewidth=light_line_width)

            # ----------Oblique--------------
            plt.plot([LANE_NUMBER * lane_width, square_length / 2], [-square_length / 2, -LANE_NUMBER * lane_width],
                     color='black', linewidth=2)
            plt.plot([LANE_NUMBER * lane_width, square_length / 2], [square_length / 2, LANE_NUMBER * lane_width],
                     color='black', linewidth=2)
            plt.plot([-LANE_NUMBER * lane_width, -square_length / 2], [-square_length / 2, -LANE_NUMBER * lane_width],
                     color='black', linewidth=2)
            plt.plot([-LANE_NUMBER * lane_width, -square_length / 2], [square_length / 2, LANE_NUMBER * lane_width],
                     color='black', linewidth=2)

            def is_in_plot_area(x, y, tolerance=5):
                if -square_length / 2 - extension + tolerance < x < square_length / 2 + extension - tolerance and \
                        -square_length / 2 - extension + tolerance < y < square_length / 2 + extension - tolerance:
                    return True
                else:
                    return False

            def draw_rotate_rec(x, y, a, l, w, color, linestyle='-'):
                RU_x, RU_y, _ = rotate_coordination(l / 2, w / 2, 0, -a)
                RD_x, RD_y, _ = rotate_coordination(l / 2, -w / 2, 0, -a)
                LU_x, LU_y, _ = rotate_coordination(-l / 2, w / 2, 0, -a)
                LD_x, LD_y, _ = rotate_coordination(-l / 2, -w / 2, 0, -a)
                ax.plot([RU_x + x, RD_x + x], [RU_y + y, RD_y + y], color=color, linestyle=linestyle)
                ax.plot([RU_x + x, LU_x + x], [RU_y + y, LU_y + y], color=color, linestyle=linestyle)
                ax.plot([LD_x + x, RD_x + x], [LD_y + y, RD_y + y], color=color, linestyle=linestyle)
                ax.plot([LD_x + x, LU_x + x], [LD_y + y, LU_y + y], color=color, linestyle=linestyle)

            def plot_phi_line(x, y, phi, color):
                line_length = 5
                x_forw, y_forw = x + line_length * cos(phi*pi/180.),\
                                 y + line_length * sin(phi*pi/180.)
                plt.plot([x, x_forw], [y, y_forw], color=color, linewidth=0.5)

            # plot cars
            for veh in self.all_vehicles:
                veh_x = veh['x']
                veh_y = veh['y']
                veh_phi = veh['phi']
                veh_l = veh['l']
                veh_w = veh['w']
                if is_in_plot_area(veh_x, veh_y):
                    plot_phi_line(veh_x, veh_y, veh_phi, 'black')
                    draw_rotate_rec(veh_x, veh_y, veh_phi, veh_l, veh_w, 'black')

            # plot_interested vehs
            for mode, num in self.veh_mode_dict.items():
                for i in range(num):
                    veh = self.interested_vehs[mode][i]
                    veh_x = veh['x']
                    veh_y = veh['y']
                    veh_phi = veh['phi']
                    veh_l = veh['l']
                    veh_w = veh['w']
                    task2color = {'left': 'b', 'straight': 'c', 'right': 'm'}

                    if is_in_plot_area(veh_x, veh_y):
                        plot_phi_line(veh_x, veh_y, veh_phi, 'black')
                        task = MODE2TASK[mode]
                        color = task2color[task]
                        draw_rotate_rec(veh_x, veh_y, veh_phi, veh_l, veh_w, color, linestyle=':')

            # plot own car
            # dict(v_x=ego_dict['v_x'],
            #      v_y=ego_dict['v_y'],
            #      r=ego_dict['r'],
            #      x=ego_dict['x'],
            #      y=ego_dict['y'],
            #      phi=ego_dict['phi'],
            #      l=ego_dict['l'],
            #      w=ego_dict['w'],
            #      Corner_point=self.cal_corner_point_of_ego_car(ego_dict)
            #      alpha_f_bound=alpha_f_bound,
            #      alpha_r_bound=alpha_r_bound,
            #      r_bound=r_bound)

            ego_v_x = self.ego_dynamics['v_x']
            ego_v_y = self.ego_dynamics['v_y']
            ego_r = self.ego_dynamics['r']
            ego_x = self.ego_dynamics['x']
            ego_y = self.ego_dynamics['y']
            ego_phi = self.ego_dynamics['phi']
            ego_l = self.ego_dynamics['l']
            ego_w = self.ego_dynamics['w']
            ego_alpha_f = self.ego_dynamics['alpha_f']
            ego_alpha_r = self.ego_dynamics['alpha_r']
            alpha_f_bound = self.ego_dynamics['alpha_f_bound']
            alpha_r_bound = self.ego_dynamics['alpha_r_bound']
            r_bound = self.ego_dynamics['r_bound']

            plot_phi_line(ego_x, ego_y, ego_phi, 'red')
            draw_rotate_rec(ego_x, ego_y, ego_phi, ego_l, ego_w, 'red')

            # plot future data
            tracking_info = self.obs[self.ego_info_dim:self.ego_info_dim + self.per_tracking_info_dim * (self.num_future_data+1)]
            future_path = tracking_info[self.per_tracking_info_dim:]
            for i in range(self.num_future_data):
                delta_x, delta_y, delta_phi = future_path[i*self.per_tracking_info_dim:
                                                          (i+1)*self.per_tracking_info_dim]
                path_x, path_y, path_phi = ego_x+delta_x, ego_y+delta_y, ego_phi-delta_phi
                plt.plot(path_x, path_y, 'g.')
                plot_phi_line(path_x, path_y, path_phi, 'g')

            delta_, _, _ = tracking_info[:3]
            ax.plot(self.ref_path.path[0], self.ref_path.path[1], color='g')
            indexs, points = self.ref_path.find_closest_point(np.array([ego_x], np.float32), np.array([ego_y],np.float32))
            path_x, path_y, path_phi = points[0][0], points[1][0], points[2][0]
            plt.plot(path_x, path_y, 'g.')
            delta_x, delta_y, delta_phi = ego_x - path_x, ego_y - path_y, ego_phi - path_phi

            # plot real time traj
            # try:
            #     color = ['b', 'lime']
            #     for i, item in enumerate(real_time_traj):
            #         if i == path_index:
            #             plt.plot(item.path[0], item.path[1], color=color[i], alpha=1.0)
            #         else:
            #             plt.plot(item.path[0], item.path[1], color=color[i], alpha=0.3)
            #         indexs, points = item.find_closest_point(np.array([ego_x], np.float32), np.array([ego_y], np.float32))
            #         path_x, path_y, path_phi = points[0][0], points[1][0], points[2][0]
            #         plt.plot(path_x, path_y,  color=color[i])
            # except Exception:
            #     pass

            # for j, item_point in enumerate(self.real_path.feature_points_all):
            #     for k in range(len(item_point)):
            #         plt.scatter(item_point[k][0], item_point[k][1], c='g')

            # text
            text_x, text_y_start = -110, 60
            ge = iter(range(0, 1000, 4))
            plt.text(text_x, text_y_start - next(ge), 'ego_x: {:.2f}m'.format(ego_x))
            plt.text(text_x, text_y_start - next(ge), 'ego_y: {:.2f}m'.format(ego_y))
            plt.text(text_x, text_y_start - next(ge), 'path_x: {:.2f}m'.format(path_x))
            plt.text(text_x, text_y_start - next(ge), 'path_y: {:.2f}m'.format(path_y))
            plt.text(text_x, text_y_start - next(ge), 'delta_: {:.2f}m'.format(delta_))
            plt.text(text_x, text_y_start - next(ge), 'delta_x: {:.2f}m'.format(delta_x))
            plt.text(text_x, text_y_start - next(ge), 'delta_y: {:.2f}m'.format(delta_y))
            plt.text(text_x, text_y_start - next(ge), r'ego_phi: ${:.2f}\degree$'.format(ego_phi))
            plt.text(text_x, text_y_start - next(ge), r'path_phi: ${:.2f}\degree$'.format(path_phi))
            plt.text(text_x, text_y_start - next(ge), r'delta_phi: ${:.2f}\degree$'.format(delta_phi))

            plt.text(text_x, text_y_start - next(ge), 'v_x: {:.2f}m/s'.format(ego_v_x))
            plt.text(text_x, text_y_start - next(ge), 'exp_v: {:.2f}m/s'.format(self.exp_v))
            plt.text(text_x, text_y_start - next(ge), 'v_y: {:.2f}m/s'.format(ego_v_y))
            plt.text(text_x, text_y_start - next(ge), 'yaw_rate: {:.2f}rad/s'.format(ego_r))
            plt.text(text_x, text_y_start - next(ge), 'yaw_rate bound: [{:.2f}, {:.2f}]'.format(-r_bound, r_bound))

            plt.text(text_x, text_y_start - next(ge), r'$\alpha_f$: {:.2f} rad'.format(ego_alpha_f))
            plt.text(text_x, text_y_start - next(ge), r'$\alpha_f$ bound: [{:.2f}, {:.2f}] '.format(-alpha_f_bound,
                                                                                                        alpha_f_bound))
            plt.text(text_x, text_y_start - next(ge), r'$\alpha_r$: {:.2f} rad'.format(ego_alpha_r))
            plt.text(text_x, text_y_start - next(ge), r'$\alpha_r$ bound: [{:.2f}, {:.2f}] '.format(-alpha_r_bound,
                                                                                                        alpha_r_bound))
            if self.action is not None:
                steer, a_x = self.action[0], self.action[1]
                plt.text(text_x, text_y_start - next(ge), r'steer: {:.2f}rad (${:.2f}\degree$)'.format(steer, steer * 180 / np.pi))
                plt.text(text_x, text_y_start - next(ge), 'a_x: {:.2f}m/s^2'.format(a_x))

            text_x, text_y_start = 80, 60
            ge = iter(range(0, 1000, 4))

            # done info
            plt.text(text_x, text_y_start - next(ge), 'done info: {}'.format(self.done_type))

            # reward info
            if self.reward_info is not None:
                for key, val in self.reward_info.items():
                    plt.text(text_x, text_y_start - next(ge), '{}: {:.4f}'.format(key, val))

            # indicator for trajectory selection
            # text_x, text_y_start = -25, -65
            # ge = iter(range(0, 1000, 6))
            # if traj_return is not None:
            #     for i, value in enumerate(traj_return):
            #         if i==path_index:
            #             plt.text(text_x, text_y_start-next(ge), 'track_error={:.4f}, collision_risk={:.4f}'.format(value[0], value[1]), fontsize=14, color=color[i], fontstyle='italic')
            #         else:
            #             plt.text(text_x, text_y_start-next(ge), 'track_error={:.4f}, collision_risk={:.4f}'.format(value[0], value[1]), fontsize=12, color=color[i], fontstyle='italic')

            plt.show()
            plt.pause(0.001)

    def set_traj(self, trajectory):
        """set the real trajectory to reconstruct observation"""
        self.ref_path = trajectory


def test_end2end():
    env = CrossroadEnd2end(training_task='straight', num_future_data=0)
    obs = env.reset()
    i = 0
    done = 0
    while i < 100000:
        for j in range(80):
            # print(i)
            i += 1
            # action=2*np.random.random(2)-1
            if obs[4]<-18:
                action = np.array([0, 1], dtype=np.float32)
            else:
                action = np.array([0.5, 0.33], dtype=np.float32)
            obs, reward, done, info = env.step(action)
            env.render()
        done = 0
        obs = env.reset()
        env.render()


if __name__ == '__main__':
    test_end2end()<|MERGE_RESOLUTION|>--- conflicted
+++ resolved
@@ -472,15 +472,9 @@
         else:
             random_index = int(np.random.random()*(420+500)) + 700
 
-        random_index = 900
         x, y, phi = self.ref_path.indexs2points(random_index)
-<<<<<<< HEAD
-        # v = 8 * np.random.random()
-        v = 7.
-=======
         # v = 7 + 6 * np.random.random()
         v = EXPECTED_V * np.random.random()
->>>>>>> 81850753
         if self.training_task == 'left':
             routeID = 'dl'
         elif self.training_task == 'straight':
