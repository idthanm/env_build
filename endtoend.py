#!/usr/bin/env python3
# -*- coding: utf-8 -*-

# =====================================
# @Time    : 2020/6/10
# @Author  : Yang Guan (Tsinghua Univ.)
# @FileName: endtoend.py
# =====================================

import warnings
from collections import OrderedDict
from math import sqrt, cos, sin, pi

import gym
import matplotlib.pyplot as plt
import numpy as np
import tensorflow as tf
from gym.utils import seeding

# gym.envs.user_defined.toyota_env.
from dynamics_and_models import VehicleDynamics, ReferencePath
from endtoend_env_utils import shift_coordination, rotate_coordination, rotate_and_shift_coordination, deal_with_phi
from traffic import Traffic

warnings.filterwarnings("ignore")

L, W = 4.8, 2.


def convert_observation_to_space(observation):
    if isinstance(observation, dict):
        space = gym.spaces.Dict(OrderedDict([
            (key, convert_observation_to_space(value))
            for key, value in observation.items()
        ]))
    elif isinstance(observation, np.ndarray):
        low = np.full(observation.shape, -float('inf'))
        high = np.full(observation.shape, float('inf'))
        space = gym.spaces.Box(low, high, dtype=np.float32)
    else:
        raise NotImplementedError(type(observation), observation)

    return space


def judge_feasible(orig_x, orig_y, task):  # map dependant
    # return True if -900 < orig_x < 900 and -150 - 3.75 * 4 < orig_y < -150 else False
    def is_in_straight_before1(orig_x, orig_y):
        return 0 < orig_x < 3.75 and orig_y <= -18

    def is_in_straight_before2(orig_x, orig_y):
        return 3.75 < orig_x < 7.5 and orig_y <= -18

    def is_in_straight_after(orig_x, orig_y):
        return 0 < orig_x < 3.75 * 2 and orig_y >= 18

    def is_in_left(orig_x, orig_y):
        return 0 < orig_y < 3.75 * 2 and orig_x < -18

    def is_in_right(orig_x, orig_y):
        return -3.75 * 2 < orig_y < 0 and orig_x > 18

    def is_in_middle(orig_x, orig_y):
        return True if -18 < orig_y < 18 and -18 < orig_x < 18 else False

    def is_in_middle_left(orig_x, orig_y):
        return True if -18 < orig_y < 7.5 and -18 < orig_x < 7.5 else False
        # if -18 < orig_y < 18 and -18 < orig_x < 18:
        #     if -3.75 * 2 < orig_x < 3.75 * 2:
        #         return True if -18 < orig_y < 18 else False
        #     elif orig_x > 3.75 * 2:
        #         return True if orig_x - (18 + 3.75 * 2) < orig_y < -orig_x + (18 + 3.75 * 2) else False
        #     else:
        #         return True if -orig_x - (18 + 3.75 * 2) < orig_y < orig_x + (18 + 3.75 * 2) else False
        # else:
        #     return False

    # judge feasible for turn left
    if task == 'left':
        return True if is_in_straight_before1(orig_x, orig_y) or is_in_left(orig_x, orig_y) \
                       or is_in_middle_left(orig_x, orig_y) else False
    elif task == 'straight':
        return True if is_in_straight_before1(orig_x, orig_y) or is_in_straight_after(orig_x, orig_y) \
                       or is_in_middle(orig_x, orig_y) else False
    else:
        assert task == 'right'
        return True if is_in_straight_before2(orig_x, orig_y) or is_in_right(orig_x, orig_y) \
                       or is_in_middle(orig_x, orig_y) else False


ROUTE2MODE = {('1o', '2i'): 'dr', ('1o', '3i'): 'du', ('1o', '4i'): 'dl',
              ('2o', '1i'): 'rd', ('2o', '3i'): 'ru', ('2o', '4i'): 'rl',
              ('3o', '1i'): 'ud', ('3o', '2i'): 'ur', ('3o', '4i'): 'ul',
              ('4o', '1i'): 'ld', ('4o', '2i'): 'lr', ('4o', '3i'): 'lu'}
MODE2TASK = {'dr': 'right', 'du': 'straight', 'dl': 'left',
             'rd': 'left', 'ru': 'right', 'rl': ' straight',
             'ud': 'straight', 'ur': 'left', 'ul': 'right',
             'ld': 'right', 'lr': 'straight', 'lu': 'left'}


class CrossroadEnd2end(gym.Env):
    def __init__(self,
                 training_task,  # 'left', 'straight', 'right'
                 num_future_data=0,
                 display=False):
        metadata = {'render.modes': ['human']}
        self.dynamics = VehicleDynamics()
        self.interested_vehs = None
        self.training_task = training_task
        self.ref_path = ReferencePath(self.training_task)
        self.detected_vehicles = None
        self.all_vehicles = None
        self.ego_dynamics = None
        self.num_future_data = num_future_data
        self.init_state = {}
        self.action_number = 2
        self.exp_v = 8.
        self.ego_l, self.ego_w = L, W
        self.action_space = gym.spaces.Box(low=-1, high=1, shape=(self.action_number,), dtype=np.float32)

        self.seed()
        self.v_light = None
        self.step_length = 100  # ms

        self.step_time = self.step_length / 1000.0
        self.init_state = self._reset_init_state()
        if not display:
            self.traffic = Traffic(self.step_length,
                                   mode='training',
                                   init_n_ego_dict=self.init_state,
                                   training_task=self.training_task)
            self.reset()
            action = self.action_space.sample()
            observation, _reward, done, _info = self.step(action)
            self._set_observation_space(observation)
            plt.ion()
        self.obs = None
        self.action = None
        self.veh_mode_list = []

        self.done_type = 'not_done_yet'
        self.reward_info = None
        self.ego_info_dim = None
        self.per_tracking_info_dim = None
        self.per_veh_info_dim = None

    def seed(self, seed=None):
        self.np_random, seed = seeding.np_random(seed)
        return [seed]

    def reset(self, **kwargs):  # kwargs include three keys
        self.ref_path = ReferencePath(self.training_task)
        self.init_state = self._reset_init_state()
        self.traffic.init_traffic(self.init_state)
        self.traffic.sim_step()
        ego_dynamics = self._get_ego_dynamics([self.init_state['ego']['v_x'],
                                               self.init_state['ego']['v_y'],
                                               self.init_state['ego']['r'],
                                               self.init_state['ego']['x'],
                                               self.init_state['ego']['y'],
                                               self.init_state['ego']['phi']],
                                              [0,
                                               0,
                                               self.dynamics.vehicle_params['miu'],
                                               self.dynamics.vehicle_params['miu']]
                                              )
        self._get_all_info(ego_dynamics)
        self.obs = self._get_obs()
        self.action = None
        self.reward_info = None
        self.done_type = 'not_done_yet'
        return self.obs

    def close(self):
        del self.traffic

    def step(self, action):
        self.action = self._action_transformation_for_end2end(action)
        reward, self.reward_info = self.compute_reward(self.obs, self.action)
        next_ego_state, next_ego_params = self._get_next_ego_state(self.action)
        ego_dynamics = self._get_ego_dynamics(next_ego_state, next_ego_params)
        self.traffic.set_own_car(dict(ego=ego_dynamics))
        self.traffic.sim_step()
        all_info = self._get_all_info(ego_dynamics)
        self.obs = self._get_obs()
        self.done_type, done = self._judge_done()
        # reward, self.reward_info = self.compute_reward2(self.obs, self.action)
        self.reward_info.update({'final_rew': reward})
        # if done:
        #     print(self.done_type)
        all_info.update({'reward_info': self.reward_info})
        return self.obs, reward, done, all_info

    def _set_observation_space(self, observation):
        self.observation_space = convert_observation_to_space(observation)
        return self.observation_space

    def _get_ego_dynamics(self, next_ego_state, next_ego_params):
        out = dict(v_x=next_ego_state[0],
                   v_y=next_ego_state[1],
                   r=next_ego_state[2],
                   x=next_ego_state[3],
                   y=next_ego_state[4],
                   phi=next_ego_state[5],
                   l=self.ego_l,
                   w=self.ego_w,
                   alpha_f=next_ego_params[0],
                   alpha_r=next_ego_params[1],
                   miu_f=next_ego_params[2],
                   miu_r=next_ego_params[3],)
        miu_f, miu_r = out['miu_f'], out['miu_r']
        F_zf, F_zr = self.dynamics.vehicle_params['F_zf'], self.dynamics.vehicle_params['F_zr']
        C_f, C_r = self.dynamics.vehicle_params['C_f'], self.dynamics.vehicle_params['C_r']
        alpha_f_bound, alpha_r_bound = 3 * miu_f * F_zf / C_f, 3 * miu_r * F_zr / C_r
        r_bound = miu_r * self.dynamics.vehicle_params['g'] / (abs(out['v_x'])+1e-8)

        l, w, x, y, phi = out['l'], out['w'], out['x'], out['y'], out['phi']

        def cal_corner_point_of_ego_car():
            x0, y0, a0 = rotate_and_shift_coordination(l / 2, w / 2, 0, -x, -y, -phi)
            x1, y1, a1 = rotate_and_shift_coordination(l / 2, -w / 2, 0, -x, -y, -phi)
            x2, y2, a2 = rotate_and_shift_coordination(-l / 2, w / 2, 0, -x, -y, -phi)
            x3, y3, a3 = rotate_and_shift_coordination(-l / 2, -w / 2, 0, -x, -y, -phi)
            return (x0, y0), (x1, y1), (x2, y2), (x3, y3)
        Corner_point = cal_corner_point_of_ego_car()
        out.update(dict(alpha_f_bound=alpha_f_bound,
                        alpha_r_bound=alpha_r_bound,
                        r_bound=r_bound,
                        Corner_point=Corner_point))

        return out

    def _get_all_info(self, ego_dynamics):  # used to update info, must be called every timestep before _get_obs
        # to fetch info
        self.all_vehicles = self.traffic.n_ego_vehicles['ego']  # coordination 2
        self.ego_dynamics = ego_dynamics  # coordination 2
        self.v_light = self.traffic.v_light

        # all_vehicles
        # dict(x=x, y=y, v=v, phi=a, l=length,
        #      w=width, route=route)

        all_info = dict(all_vehicles=self.all_vehicles,
                        ego_dynamics=self.ego_dynamics,
                        v_light=self.v_light)
        return all_info

    def _judge_done(self):
        """
        :return:
         1: bad done: collision
         2: bad done: break_road_constrain
         3: good done: task succeed
         4: not done
        """
        if self.traffic.collision_flag:
            return 'collision', 1
        elif self._break_road_constrain():
            return 'break_road_constrain', 1
<<<<<<< HEAD
        # elif self._deviate_too_much():
        #     return 'deviate_too_much', 1
=======
        elif self._deviate_too_much():
            return 'deviate_too_much', 1
>>>>>>> 8e5b1ccd
        # elif self._break_stability():
        #     return 'break_stability', 1
        elif self._break_red_light():
            return 'break_red_light', 1
        elif self._is_achieve_goal():
            return 'good_done', 1
        else:
            return 'not_done_yet', 0

    def _deviate_too_much(self):
        delta_y, delta_phi, delta_v = self.obs[self.ego_info_dim:self.ego_info_dim+3]
        return True if abs(delta_y) > 15 else False

    def _break_road_constrain(self):
        results = list(map(lambda x: judge_feasible(*x, self.training_task), self.ego_dynamics['Corner_point']))
        return not all(results)

    def _break_stability(self):
        alpha_f, alpha_r, miu_f, miu_r = self.ego_dynamics['alpha_f'], self.ego_dynamics['alpha_r'], \
                                         self.ego_dynamics['miu_f'], self.ego_dynamics['miu_r']
        alpha_f_bound, alpha_r_bound = self.ego_dynamics['alpha_f_bound'], self.ego_dynamics['alpha_r_bound']
        r_bound = self.ego_dynamics['r_bound']
        # if -alpha_f_bound < alpha_f < alpha_f_bound \
        #         and -alpha_r_bound < alpha_r < alpha_r_bound and \
        #         -r_bound < self.ego_dynamics['r'] < r_bound:
        if -r_bound < self.ego_dynamics['r'] < r_bound:
            return False
        else:
            return True

    def _break_red_light(self):
        return True if self.v_light != 0 and self.ego_dynamics['y'] > -18 and self.training_task != 'right' else False

    def _is_achieve_goal(self):  # for now, only support turn left with the specific map
        x = self.ego_dynamics['x']
        y = self.ego_dynamics['y']
        if self.training_task == 'left':
<<<<<<< HEAD
            return True if x < -18 - 6 and 0 < y < 7.5 else False
=======
            return True if x < -18 - 5 and 0 < y < 7.5 else False
>>>>>>> 8e5b1ccd
        elif self.training_task == 'right':
            return True if x > 18 + 5 and -7.5 < y < 0 else False
        else:
            assert self.training_task == 'straight'
            return True if y > 18 + 5 and 0 < x < 7.5 else False

    def _action_transformation_for_end2end(self, action):  # [-1, 1]
        action = np.clip(action, -1.05, 1.05)
        steer_norm, a_x_norm = action[0], action[1]
        scaled_steer = 0.4 * steer_norm
<<<<<<< HEAD
        scaled_a_x = 3.*a_x_norm
=======
        scaled_a_x = 3.*a_x_norm - 1
>>>>>>> 8e5b1ccd
        # if self.v_light != 0 and self.ego_dynamics['y'] < -18 and self.training_task != 'right':
        #     scaled_steer = 0.
        #     scaled_a_x = -3.

        scaled_action = np.array([scaled_steer, scaled_a_x], dtype=np.float32)
        return scaled_action

    def _get_next_ego_state(self, trans_action):
        current_v_x = self.ego_dynamics['v_x']
        current_v_y = self.ego_dynamics['v_y']
        current_r = self.ego_dynamics['r']
        current_x = self.ego_dynamics['x']
        current_y = self.ego_dynamics['y']
        current_phi = self.ego_dynamics['phi']
        steer, a_x = trans_action
        state = np.array([[current_v_x, current_v_y, current_r, current_x, current_y, current_phi]], dtype=np.float32)
        action = np.array([[steer, a_x]], dtype=np.float32)
        next_ego_state, next_ego_params = self.dynamics.prediction(state, action, 10)
        next_ego_state, next_ego_params = next_ego_state.numpy()[0],  next_ego_params.numpy()[0]
        next_ego_state[0] = next_ego_state[0] if next_ego_state[0] >= 0 else 0.
        next_ego_state[-1] = deal_with_phi(next_ego_state[-1])
        return next_ego_state, next_ego_params

    def _get_obs(self, exit_='D', mode='tracking'):
        ego_x = self.ego_dynamics['x']
        ego_y = self.ego_dynamics['y']
        ego_phi = self.ego_dynamics['phi']
        ego_v_x = self.ego_dynamics['v_x']

        vehs_vector = self._construct_veh_vector_short(exit_)
        ego_vector = self._construct_ego_vector_short()
        tracking_error = self.ref_path.tracking_error_vector(np.array([ego_x], dtype=np.float32),
                                                             np.array([ego_y], dtype=np.float32),
                                                             np.array([ego_phi], dtype=np.float32),
                                                             np.array([ego_v_x], dtype=np.float32),
                                                             self.num_future_data, mode=mode).numpy()[0]
        self.per_tracking_info_dim = 3

        vector = np.concatenate((ego_vector, tracking_error, vehs_vector), axis=0)

        return vector

    def _construct_ego_vector_short(self):
        ego_v_x = self.ego_dynamics['v_x']
        ego_v_y = self.ego_dynamics['v_y']
        ego_r = self.ego_dynamics['r']
        ego_x = self.ego_dynamics['x']
        ego_y = self.ego_dynamics['y']
        ego_phi = self.ego_dynamics['phi']
        ego_feature = [ego_v_x, ego_v_y, ego_r, ego_x, ego_y, ego_phi]
        self.ego_info_dim = 6
        return np.array(ego_feature, dtype=np.float32)

    def _construct_veh_vector_short(self, exit_='D'):
        ego_x = self.ego_dynamics['x']
        ego_y = self.ego_dynamics['y']
        v_light = self.v_light
        vehs_vector = []

        name_settings = dict(D=dict(do='1o', di='1i', ro='2o', ri='2i', uo='3o', ui='3i', lo='4o', li='4i'),
                             R=dict(do='2o', di='2i', ro='3o', ri='3i', uo='4o', ui='4i', lo='1o', li='1i'),
                             U=dict(do='3o', di='3i', ro='4o', ri='4i', uo='1o', ui='1i', lo='2o', li='2i'),
                             L=dict(do='4o', di='4i', ro='1o', ri='1i', uo='2o', ui='2i', lo='3o', li='3i'))

        name_setting = name_settings[exit_]

        def filter_interested_vehicles(vs, task):
            dl, du, dr, rd, rl, ru, ur, ud, ul, lu, lr, ld = [], [], [], [], [], [], [], [], [], [], [], []
            for v in vs:
                route_list = v['route']
                start = route_list[0]
                end = route_list[1]
                if start == name_setting['do'] and end == name_setting['li']:
                    dl.append(v)
                elif start == name_setting['do'] and end == name_setting['ui']:
                    du.append(v)
                elif start == name_setting['do'] and end == name_setting['ri']:
                    dr.append(v)

                elif start == name_setting['ro'] and end == name_setting['di']:
                    rd.append(v)
                elif start == name_setting['ro'] and end == name_setting['li']:
                    rl.append(v)
                elif start == name_setting['ro'] and end == name_setting['ui']:
                    ru.append(v)

                elif start == name_setting['uo'] and end == name_setting['ri']:
                    ur.append(v)
                elif start == name_setting['uo'] and end == name_setting['di']:
                    ud.append(v)
                elif start == name_setting['uo'] and end == name_setting['li']:
                    ul.append(v)

                elif start == name_setting['lo'] and end == name_setting['ui']:
                    lu.append(v)
                elif start == name_setting['lo'] and end == name_setting['ri']:
                    lr.append(v)
                elif start == name_setting['lo'] and end == name_setting['di']:
                    ld.append(v)
            if v_light != 0 and ego_y < -18:
                du.append(dict(x=1.875, y=-18, v=0, phi=90, l=5, w=2.5, route=None))
            # fetch veh in range
            dl = list(filter(lambda v: v['x'] > -28 and v['y'] > ego_y, dl))  # interest of left straight
            du = list(filter(lambda v: ego_y < v['y'] < 28 and v['x'] < ego_x+2, du))  # interest of left straight

            dr = list(filter(lambda v: v['x'] < 28 and v['y'] > ego_y, dr))  # interest of right

            rd = rd  # not interest in case of traffic light
            rl = rl  # not interest in case of traffic light
            ru = list(filter(lambda v: v['x'] < 28 and v['y'] < 28, ru))  # interest of straight

            ur_straight = list(filter(lambda v: v['x'] < ego_x + 7 and ego_y < v['y'] < 28, ur))  # interest of straight
            ur_right = list(filter(lambda v: v['x'] < 28 and v['y'] < 18, ur))  # interest of right
            ud = list(filter(lambda v: max(ego_y-2, -18) < v['y'] < 18 and ego_x > v['x'] and ego_x>0., ud))  # interest of left
            ul = list(filter(lambda v: -28 < v['x'] < ego_x and v['y'] < 18, ul))  # interest of left

            lu = lu  # not interest in case of traffic light
            lr = list(filter(lambda v: -28 < v['x'] < 28, lr))  # interest of right
            ld = ld  # not interest in case of traffic light

            # sort
            dl = sorted(dl, key=lambda v: (v['y'], -v['x']))
            du = sorted(du, key=lambda v: v['y'])
            dr = sorted(dr, key=lambda v: (v['y'], v['x']))

            ru = sorted(ru, key=lambda v: (-v['x'], v['y']), reverse=True)

            ur_straight = sorted(ur_straight, key=lambda v: v['y'])
            ur_right = sorted(ur_right, key=lambda v: (-v['y'], v['x']), reverse=True)

            ud = sorted(ud, key=lambda v: v['y'])
            ul = sorted(ul, key=lambda v: (-v['y'], -v['x']), reverse=True)

            lr = sorted(lr, key=lambda v: -v['x'])

            # slice or fill to some number
            def slice_or_fill(sorted_list, fill_value, num):
                if len(sorted_list) >= num:
                    return sorted_list[:num]
                else:
                    while len(sorted_list) < num:
                        sorted_list.append(fill_value)
                    return sorted_list

            fill_value_for_dl = dict(x=1.875, y=-50, v=0, phi=90, w=2.5, l=5, route=('1o', '4i'))
            fill_value_for_du = dict(x=1.875, y=-50, v=0, phi=90, w=2.5, l=5, route=('1o', '3i'))
            fill_value_for_dr = dict(x=5.625, y=-50, v=0, phi=90, w=2.5, l=5, route=('1o', '2i'))

            fill_value_for_ru = dict(x=35, y=5.625, v=0, phi=180, w=2.5, l=5, route=('2o', '3i'))

            fill_value_for_ur_straight = dict(x=-1.875, y=40, v=0, phi=-90, w=2.5, l=5, route=('3o', '2i'))
            fill_value_for_ur_right = dict(x=-1.875, y=40, v=0, phi=-90, w=2.5, l=5, route=('3o', '2i'))

            fill_value_for_ud = dict(x=-1.875, y=40, v=0, phi=-90, w=2.5, l=5, route=('3o', '1i'))
            fill_value_for_ul = dict(x=-5.625, y=40, v=0, phi=-90, w=2.5, l=5, route=('3o', '4i'))

            fill_value_for_lr = dict(x=-40, y=-1.875, v=0, phi=0, w=2.5, l=5, route=('4o', '2i'))

            tmp = OrderedDict()
            veh_mode_list = []
            if task == 'left':
                tmp['dl'] = slice_or_fill(dl, fill_value_for_dl, 1)
                tmp['du'] = slice_or_fill(du, fill_value_for_du, 1)
                tmp['ud'] = slice_or_fill(ud, fill_value_for_ud, 2)
                tmp['ul'] = slice_or_fill(ul, fill_value_for_ul, 2)
                veh_mode_list = [('dl', 1), ('du', 1), ('ud', 2), ('ul', 2)]
            elif task == 'straight':
                tmp['dl'] = slice_or_fill(dl, fill_value_for_dl, 1)
                tmp['du'] = slice_or_fill(du, fill_value_for_du, 1)
                tmp['ud'] = slice_or_fill(ud, fill_value_for_ud, 1)
                tmp['ru'] = slice_or_fill(ru, fill_value_for_ru, 2)
                tmp['ur'] = slice_or_fill(ur_straight, fill_value_for_ur_straight, 2)
                veh_mode_list = [('dl', 1), ('du', 1), ('ud', 1), ('ru', 2), ('ur', 2)]
            elif task == 'right':
                tmp['dr'] = slice_or_fill(dr, fill_value_for_dr, 1)
                tmp['ur'] = slice_or_fill(ur_right, fill_value_for_ur_right, 2)
                tmp['lr'] = slice_or_fill(lr, fill_value_for_lr, 2)
                veh_mode_list = [('dr', 1), ('ur', 2), ('lr', 2)]

            return tmp, veh_mode_list

        list_of_interested_veh_dict = []
        self.interested_vehs, self.veh_mode_list = filter_interested_vehicles(self.all_vehicles, self.training_task)
        for part in list(self.interested_vehs.values()):
            list_of_interested_veh_dict.extend(part)

        for veh in list_of_interested_veh_dict:
            veh_x, veh_y, veh_v, veh_phi = veh['x'], veh['y'], veh['v'], veh['phi']
            vehs_vector.extend([veh_x, veh_y, veh_v, veh_phi])
        self.per_veh_info_dim = 4
        return np.array(vehs_vector, dtype=np.float32)

    def recover_orig_position_fn(self, transformed_x, transformed_y, x, y, d):  # x, y, d are used to transform
        # coordination
        transformed_x, transformed_y, _ = rotate_coordination(transformed_x, transformed_y, 0, -d)
        orig_x, orig_y = shift_coordination(transformed_x, transformed_y, -x, -y)
        return orig_x, orig_y

    def _reset_init_state(self):
        if self.training_task == 'left':
            random_index = int(np.random.random()*(900+500)) + 700
        elif self.training_task == 'straight':
            random_index = int(np.random.random()*(1080+500)) + 700
        else:
            random_index = int(np.random.random()*(390+500)) + 700

        random_index = 1100
        x, y, phi = self.ref_path.indexs2points(random_index)
        # v = 7 + 6 * np.random.random()
        v = 8 * np.random.random()
        if self.training_task == 'left':
            routeID = 'dl'
        elif self.training_task == 'straight':
            routeID = 'du'
        else:
            assert self.training_task == 'right'
            routeID = 'dr'
        return dict(ego=dict(v_x=v,
                             v_y=0,
                             r=0,
                             x=x.numpy(),
                             y=y.numpy(),
                             phi=phi.numpy(),
                             l=self.ego_l,
                             w=self.ego_w,
                             routeID=routeID,
                             ))

    def compute_reward(self, obs, action):
        ego_infos, tracking_infos, veh_infos = obs[:self.ego_info_dim], obs[self.ego_info_dim:self.ego_info_dim + self.per_tracking_info_dim * (self.num_future_data+1)], \
                                               obs[self.ego_info_dim + self.per_tracking_info_dim * (self.num_future_data+1):]
        steers, a_xs = action[0], action[1]

        # rewards related to action
        punish_steer = -tf.square(steers)
        punish_a_x = -tf.square(a_xs)

        # rewards related to ego stability
        punish_yaw_rate = -tf.square(ego_infos[2])

        # rewards related to tracking error
        # devi_v = -tf.cast(tf.square(ego_infos[0] - self.exp_v), dtype=tf.float32)
        devi_y = -tf.square(tracking_infos[0])
        devi_phi = -tf.cast(tf.square(tracking_infos[1] * np.pi / 180.), dtype=tf.float32)
        devi_v = -tf.square(tracking_infos[2])

        veh2veh = tf.constant(0.)
        ego_lws = (L - W) / 2.
        ego_front_points = tf.cast(ego_infos[3] + ego_lws * tf.cos(ego_infos[5] * np.pi / 180.),
                                   dtype=tf.float32), \
                           tf.cast(ego_infos[4] + ego_lws * tf.sin(ego_infos[5] * np.pi / 180.), dtype=tf.float32)
        ego_rear_points = tf.cast(ego_infos[3] - ego_lws * tf.cos(ego_infos[5] * np.pi / 180.), dtype=tf.float32), \
                          tf.cast(ego_infos[4] - ego_lws * tf.sin(ego_infos[5] * np.pi / 180.), dtype=tf.float32)
        # for veh_index in range(int(len(veh_infos) / self.per_veh_info_dim)):
        #     veh = veh_infos[veh_index * self.per_veh_info_dim:(veh_index + 1)*self.per_veh_info_dim]
        #     rela_phi_rad = tf.atan2(veh[1]-ego_infos[4], veh[0]-ego_infos[3])
        #     ego_phi_rad = ego_infos[5] * np.pi / 180.
        #     cos_value, sin_value = tf.cos(rela_phi_rad - ego_phi_rad), tf.sin(rela_phi_rad - ego_phi_rad)
        #     dist = tf.sqrt(tf.square(veh[0] - ego_infos[3]) + tf.square(veh[1]-ego_infos[4]))
        #
        #     if (cos_value > 0. and dist*tf.abs(sin_value) < (L+W)/2 and dist < 10.) or dist < 3.:
        #         veh2veh += tf.square(10.-dist)

        for veh_index in range(int(len(veh_infos) / self.per_veh_info_dim)):
            vehs = veh_infos[veh_index * self.per_veh_info_dim:(veh_index + 1) * self.per_veh_info_dim]
            veh_lws = (L - W) / 2.
            veh_front_points = tf.cast(vehs[0] + veh_lws * tf.cos(vehs[3] * np.pi / 180.), dtype=tf.float32), \
                               tf.cast(vehs[1] + veh_lws * tf.sin(vehs[3] * np.pi / 180.), dtype=tf.float32)
            veh_rear_points = tf.cast(vehs[0] - veh_lws * tf.cos(vehs[3] * np.pi / 180.), dtype=tf.float32), \
                              tf.cast(vehs[1] - veh_lws * tf.sin(vehs[3] * np.pi / 180.), dtype=tf.float32)
            for ego_point in [ego_front_points, ego_rear_points]:
                for veh_point in [veh_front_points, veh_rear_points]:
                    veh2veh_dist = tf.sqrt(
                        tf.square(ego_point[0] - veh_point[0]) + tf.square(ego_point[1] - veh_point[1])) - 5.
                    if veh2veh_dist < 0:
                        veh2veh += tf.square(veh2veh_dist)

        veh2road = tf.constant(0.)
        if self.training_task == 'left':
            for ego_point in [ego_front_points, ego_rear_points]:
                veh2road += tf.square(ego_point[0] - 1) if ego_point[1] < -18 and ego_point[0] < 1 else 0
                veh2road += tf.square(3.75 - ego_point[0] - 1) if ego_point[1] < -18 and 3.75 - ego_point[0] < 1 else 0
                veh2road += tf.square(ego_point[1] + 5) if ego_point[0] > 0 and ego_point[1] > -5 else 0
                veh2road += tf.square(5.625 - ego_point[0] - 1) if ego_point[1] > -18 and 5.625 - ego_point[0] < 1 else 0
                veh2road += tf.square(7.5 - ego_point[1] - 1) if ego_point[0] < 0 and 7.5 - ego_point[1] < 1 else 0
                veh2road += tf.square(ego_point[1] - 0 - 1) if ego_point[0] < -18 and ego_point[1] - 0 < 1 else 0

        reward = 0.1 * devi_v + 0.8 * devi_y + 0.8 * devi_phi + 0.02 * punish_yaw_rate + \
                 5 * punish_steer + 0.05 * punish_a_x
        reward_dict = dict(punish_steer=punish_steer.numpy(),
                           punish_a_x=punish_a_x.numpy(),
                           punish_yaw_rate=punish_yaw_rate.numpy(),
                           devi_v=devi_v.numpy(),
                           devi_y=devi_y.numpy(),
                           devi_phi=devi_phi.numpy(),
                           scaled_punish_steer=5 * punish_steer.numpy(),
                           scaled_punish_a_x=0.05 * punish_a_x.numpy(),
                           scaled_punish_yaw_rate=0.02 * punish_yaw_rate.numpy(),
                           scaled_devi_v=0.1 * devi_v.numpy(),
                           scaled_devi_y=0.8 * devi_y.numpy(),
                           scaled_devi_phi=0.8 * devi_phi.numpy(),
                           veh2veh=veh2veh.numpy(),
                           veh2road=veh2road.numpy(),)

        return reward.numpy(), reward_dict

    def render(self, real_time_traj, traj_return, path_index, mode='human'):
        if mode == 'human':
            # plot basic map
            square_length = 36
            extension = 40
            lane_width = 3.75
            dotted_line_style = '--'
            light_line_width = 3

            plt.cla()
            plt.title("Crossroad")
            ax = plt.axes(xlim=(-square_length / 2 - extension, square_length / 2 + extension),
                          ylim=(-square_length / 2 - extension, square_length / 2 + extension))
            plt.axis("equal")
            plt.axis('off')

            # ax.add_patch(plt.Rectangle((-square_length / 2, -square_length / 2),
            #                            square_length, square_length, edgecolor='black', facecolor='none'))
            ax.add_patch(plt.Rectangle((-square_length / 2 - extension, -square_length / 2 - extension),
                                       square_length + 2 * extension, square_length + 2 * extension, edgecolor='black',
                                       facecolor='none'))

            # ----------horizon--------------
            plt.plot([-square_length / 2 - extension, -square_length / 2], [0, 0], color='black')
            plt.plot([square_length / 2 + extension, square_length / 2], [0, 0], color='black')

            #
            plt.plot([-square_length / 2 - extension, -square_length / 2], [lane_width, lane_width],
                     linestyle=dotted_line_style, color='black')
            plt.plot([square_length / 2 + extension, square_length / 2], [lane_width, lane_width],
                     linestyle=dotted_line_style, color='black')

            plt.plot([-square_length / 2 - extension, -square_length / 2], [2 * lane_width, 2 * lane_width],
                     color='black')
            plt.plot([square_length / 2 + extension, square_length / 2], [2 * lane_width, 2 * lane_width],
                     color='black')
            #
            plt.plot([-square_length / 2 - extension, -square_length / 2], [-lane_width, -lane_width],
                     linestyle=dotted_line_style, color='black')
            plt.plot([square_length / 2 + extension, square_length / 2], [-lane_width, -lane_width],
                     linestyle=dotted_line_style, color='black')

            plt.plot([-square_length / 2 - extension, -square_length / 2], [-2 * lane_width, -2 * lane_width],
                     color='black')
            plt.plot([square_length / 2 + extension, square_length / 2], [-2 * lane_width, -2 * lane_width],
                     color='black')

            #
            plt.plot([-square_length / 2, -2 * lane_width], [-square_length / 2, -square_length / 2],
                     color='black')
            plt.plot([square_length / 2, 2 * lane_width], [-square_length / 2, -square_length / 2],
                     color='black')
            plt.plot([-square_length / 2, -2 * lane_width], [square_length / 2, square_length / 2],
                     color='black')
            plt.plot([square_length / 2, 2 * lane_width], [square_length / 2, square_length / 2],
                     color='black')

            # ----------vertical----------------
            plt.plot([0, 0], [-square_length / 2 - extension, -square_length / 2], color='black')
            plt.plot([0, 0], [square_length / 2 + extension, square_length / 2], color='black')

            #
            plt.plot([lane_width, lane_width], [-square_length / 2 - extension, -square_length / 2],
                     linestyle=dotted_line_style, color='black')
            plt.plot([lane_width, lane_width], [square_length / 2 + extension, square_length / 2],
                     linestyle=dotted_line_style, color='black')

            plt.plot([2 * lane_width, 2 * lane_width], [-square_length / 2 - extension, -square_length / 2],
                     color='black')
            plt.plot([2 * lane_width, 2 * lane_width], [square_length / 2 + extension, square_length / 2],
                     color='black')

            #
            plt.plot([-lane_width, -lane_width], [-square_length / 2 - extension, -square_length / 2],
                     linestyle=dotted_line_style, color='black')
            plt.plot([-lane_width, -lane_width], [square_length / 2 + extension, square_length / 2],
                     linestyle=dotted_line_style, color='black')

            plt.plot([-2 * lane_width, -2 * lane_width], [-square_length / 2 - extension, -square_length / 2],
                     color='black')
            plt.plot([-2 * lane_width, -2 * lane_width], [square_length / 2 + extension, square_length / 2],
                     color='black')

            #
            plt.plot([-square_length / 2, -square_length / 2], [-square_length / 2, -2 * lane_width],
                     color='black')
            plt.plot([-square_length / 2, -square_length / 2], [square_length / 2, 2 * lane_width],
                     color='black')
            plt.plot([square_length / 2, square_length / 2], [-square_length / 2, -2 * lane_width],
                     color='black')
            plt.plot([square_length / 2, square_length / 2], [square_length / 2, 2 * lane_width],
                     color='black')

            # ----------stop line--------------
            # plt.plot([0, 2 * lane_width], [-square_length / 2, -square_length / 2],
            #          color='black')
            # plt.plot([-2 * lane_width, 0], [square_length / 2, square_length / 2],
            #          color='black')
            # plt.plot([-square_length / 2, -square_length / 2], [0, -2 * lane_width],
            #          color='black')
            # plt.plot([square_length / 2, square_length / 2], [2 * lane_width, 0],
            #          color='black')
            v_light = self.v_light
            if v_light == 0:
                v_color, h_color = 'green', 'red'
            elif v_light == 1:
                v_color, h_color = 'orange', 'red'
            elif v_light == 2:
                v_color, h_color = 'red', 'green'
            else:
                v_color, h_color = 'red', 'orange'

            plt.plot([0, lane_width], [-square_length / 2, -square_length / 2],
                     color=v_color, linewidth=light_line_width)
            plt.plot([lane_width, 2 * lane_width], [-square_length / 2, -square_length / 2],
                     color='green', linewidth=light_line_width)

            plt.plot([-2 * lane_width, -lane_width], [square_length / 2, square_length / 2],
                     color='green', linewidth=light_line_width)
            plt.plot([-lane_width, 0], [square_length / 2, square_length / 2],
                     color=v_color, linewidth=light_line_width)

            plt.plot([-square_length / 2, -square_length / 2], [0, -lane_width],
                     color=h_color, linewidth=light_line_width)
            plt.plot([-square_length / 2, -square_length / 2], [-lane_width, -2 * lane_width],
                     color='green', linewidth=light_line_width)

            plt.plot([square_length / 2, square_length / 2], [lane_width, 0],
                     color=h_color, linewidth=light_line_width)
            plt.plot([square_length / 2, square_length / 2], [2 * lane_width, lane_width],
                     color='green', linewidth=light_line_width)

            # ----------Oblique--------------
            # plt.plot([2 * lane_width, square_length / 2], [-square_length / 2, -2 * lane_width],
            #          color='black')
            # plt.plot([2 * lane_width, square_length / 2], [square_length / 2, 2 * lane_width],
            #          color='black')
            # plt.plot([-2 * lane_width, -square_length / 2], [-square_length / 2, -2 * lane_width],
            #          color='black')
            # plt.plot([-2 * lane_width, -square_length / 2], [square_length / 2, 2 * lane_width],
            #          color='black')

            def is_in_plot_area(x, y, tolerance=5):
                if -square_length / 2 - extension + tolerance < x < square_length / 2 + extension - tolerance and \
                        -square_length / 2 - extension + tolerance < y < square_length / 2 + extension - tolerance:
                    return True
                else:
                    return False

            def draw_rotate_rec(x, y, a, l, w, color, linestyle='-'):
                RU_x, RU_y, _ = rotate_coordination(l / 2, w / 2, 0, -a)
                RD_x, RD_y, _ = rotate_coordination(l / 2, -w / 2, 0, -a)
                LU_x, LU_y, _ = rotate_coordination(-l / 2, w / 2, 0, -a)
                LD_x, LD_y, _ = rotate_coordination(-l / 2, -w / 2, 0, -a)
                ax.plot([RU_x + x, RD_x + x], [RU_y + y, RD_y + y], color=color, linestyle=linestyle)
                ax.plot([RU_x + x, LU_x + x], [RU_y + y, LU_y + y], color=color, linestyle=linestyle)
                ax.plot([LD_x + x, RD_x + x], [LD_y + y, RD_y + y], color=color, linestyle=linestyle)
                ax.plot([LD_x + x, LU_x + x], [LD_y + y, LU_y + y], color=color, linestyle=linestyle)

            def plot_phi_line(x, y, phi, color):
                line_length = 5
                x_forw, y_forw = x + line_length * cos(phi*pi/180.),\
                                 y + line_length * sin(phi*pi/180.)
                plt.plot([x, x_forw], [y, y_forw], color=color, linewidth=0.5)

            # plot cars
            for veh in self.all_vehicles:
                veh_x = veh['x']
                veh_y = veh['y']
                veh_phi = veh['phi']
                veh_l = veh['l']
                veh_w = veh['w']
                if is_in_plot_area(veh_x, veh_y):
                    plot_phi_line(veh_x, veh_y, veh_phi, 'black')
                    draw_rotate_rec(veh_x, veh_y, veh_phi, veh_l, veh_w, 'black')

            # plot_interested vehs
            for mode, num in self.veh_mode_list:
                for i in range(num):
                    veh = self.interested_vehs[mode][i]
                    veh_x = veh['x']
                    veh_y = veh['y']
                    veh_phi = veh['phi']
                    veh_l = veh['l']
                    veh_w = veh['w']
                    task2color = {'left': 'b', 'straight': 'c', 'right': 'm'}

                    if is_in_plot_area(veh_x, veh_y):
                        plot_phi_line(veh_x, veh_y, veh_phi, 'black')
                        task = MODE2TASK[mode]
                        color = task2color[task]
                        draw_rotate_rec(veh_x, veh_y, veh_phi, veh_l, veh_w, color, linestyle=':')

            # plot own car
            # dict(v_x=ego_dict['v_x'],
            #      v_y=ego_dict['v_y'],
            #      r=ego_dict['r'],
            #      x=ego_dict['x'],
            #      y=ego_dict['y'],
            #      phi=ego_dict['phi'],
            #      l=ego_dict['l'],
            #      w=ego_dict['w'],
            #      Corner_point=self.cal_corner_point_of_ego_car(ego_dict)
            #      alpha_f_bound=alpha_f_bound,
            #      alpha_r_bound=alpha_r_bound,
            #      r_bound=r_bound)

            ego_v_x = self.ego_dynamics['v_x']
            ego_v_y = self.ego_dynamics['v_y']
            ego_r = self.ego_dynamics['r']
            ego_x = self.ego_dynamics['x']
            ego_y = self.ego_dynamics['y']
            ego_phi = self.ego_dynamics['phi']
            ego_l = self.ego_dynamics['l']
            ego_w = self.ego_dynamics['w']
            ego_alpha_f = self.ego_dynamics['alpha_f']
            ego_alpha_r = self.ego_dynamics['alpha_r']
            ego_miu_f = self.ego_dynamics['miu_f']
            ego_miu_r = self.ego_dynamics['miu_r']
            alpha_f_bound = self.ego_dynamics['alpha_f_bound']
            alpha_r_bound = self.ego_dynamics['alpha_r_bound']
            r_bound = self.ego_dynamics['r_bound']

            #===================================
            # ego_info, tracing_info, vehs_info = self.obs[:28], self.obs[28:28 + 4 * (self.num_future_data+1)], \
            #                                     self.obs[28 + 4 * (self.num_future_data+1):]
            # ego_v_x, ego_v_y, ego_r, ego_x, ego_y, ego_phi, ego_l, ego_w, \
            # ego_alpha_f, ego_alpha_r, ego_miu_f, ego_miu_r, \
            # up1, down1, left1, right1, point11x, point11y, point12x, point12y, \
            # up2, down2, left2, right2, point21x, point21y, point22x, point22y= ego_info
            # delta_x, delta_y, delta_phi, delta_v = tracing_info[:4]
            #
            # start = 0
            # for mode, num in self.veh_mode_list:
            #     for _ in range(num):
            #         veh = vehs_info[start*10:(start+1)*10]
            #         veh_x, veh_y, veh_v, veh_phi, veh_l, veh_w, \
            #         dist1, dist2, dist3, dist4 = veh
            #         start += 1
            #         task2color = {'left': 'b', 'straight': 'c', 'right': 'm'}
            #         if is_in_plot_area(veh_x, veh_y):
            #             plot_phi_line(veh_x, veh_y, veh_phi, 'black')
            #             plt.text(veh_x, veh_y, '{:.1f}'.format(min([dist1, dist2, dist3, dist4])))
            #             task = MODE2TASK[mode]
            #             color = task2color[task]
            #             draw_rotate_rec(veh_x, veh_y, veh_phi, veh_l, veh_w, color, linestyle=':')

            #===================================

            plot_phi_line(ego_x, ego_y, ego_phi, 'red')
            draw_rotate_rec(ego_x, ego_y, ego_phi, ego_l, ego_w, 'red')

            # plot planed trj
            ego_info, tracking_info, vehs_info = self.obs[:self.ego_info_dim], self.obs[self.ego_info_dim:self.ego_info_dim + self.per_tracking_info_dim * (self.num_future_data+1)], \
                                                self.obs[self.ego_info_dim + self.per_tracking_info_dim * (self.num_future_data+1):]
            # for i in range(self.num_future_data + 1):
            #     delta_x, delta_y, delta_phi, delta_v = tracking_info[i*4:(i+1)*4]
            #     path_x, path_y, path_phi = ego_x-delta_x, ego_y-delta_y, ego_phi-delta_phi
            #     plt.plot(path_x, path_y, 'g.')
            #     plot_phi_line(path_x, path_y, path_phi, 'g')

            delta_, _, _ = tracking_info[:3]
            # ax.plot(self.ref_path.path[0], self.ref_path.path[1], color='g')
            indexs, points = self.ref_path.find_closest_point(np.array([ego_x], np.float32), np.array([ego_y],np.float32))
            path_x, path_y, path_phi = points[0][0], points[1][0], points[2][0]
            # plt.plot(path_x, path_y, 'g.')
            delta_x, delta_y, delta_phi = ego_x - path_x, ego_y - path_y, ego_phi - path_phi

            # plot real time traj
            try:
                color = ['b', 'coral']
                for i, item in enumerate(real_time_traj):
                    if i == path_index:
                        plt.plot(item.path[0], item.path[1], color=color[i], alpha=1.0)
                    else:
                        plt.plot(item.path[0], item.path[1], color=color[i], alpha=0.3)
                    indexs, points = item.find_closest_point(np.array([ego_x], np.float32), np.array([ego_y], np.float32))
                    path_x, path_y, path_phi = points[0][0], points[1][0], points[2][0]
                    plt.plot(path_x, path_y,  color=color[i])
            except Exception:
                pass

            # for j, item_point in enumerate(self.real_path.feature_points_all):
            #     for k in range(len(item_point)):
            #         plt.scatter(item_point[k][0], item_point[k][1], c='g')

            # plot ego dynamics
            text_x, text_y_start = -110, 60
            ge = iter(range(0, 1000, 4))
            plt.text(text_x, text_y_start - next(ge), 'ego_x: {:.2f}m'.format(ego_x))
            plt.text(text_x, text_y_start - next(ge), 'ego_y: {:.2f}m'.format(ego_y))
            # plt.text(text_x, text_y_start - next(ge), 'UDLR: {:.2f} {:.2f} {:.2f} {:.2f}'.format(min([up1, up2]),
            #                                                                                          min([down1, down2]),
            #                                                                                          min([left1, left2]),
            #                                                                                          min([right1, right2])))
            # plt.text(text_x, text_y_start - next(ge), '1deltas {:.2f} {:.2f}'.format(point11x, point11y))
            # plt.text(text_x, text_y_start - next(ge), '2deltas {:.2f} {:.2f}'.format(point12x, point12y))
            plt.text(text_x, text_y_start - next(ge), 'path_x: {:.2f}m'.format(path_x))
            plt.text(text_x, text_y_start - next(ge), 'path_y: {:.2f}m'.format(path_y))
            plt.text(text_x, text_y_start - next(ge), 'delta_: {:.2f}m'.format(delta_))
            plt.text(text_x, text_y_start - next(ge), 'delta_x: {:.2f}m'.format(delta_x))
            plt.text(text_x, text_y_start - next(ge), 'delta_y: {:.2f}m'.format(delta_y))
            plt.text(text_x, text_y_start - next(ge), r'ego_phi: ${:.2f}\degree$'.format(ego_phi))
            plt.text(text_x, text_y_start - next(ge), r'path_phi: ${:.2f}\degree$'.format(path_phi))
            plt.text(text_x, text_y_start - next(ge), r'delta_phi: ${:.2f}\degree$'.format(delta_phi))

            plt.text(text_x, text_y_start - next(ge), 'v_x: {:.2f}m/s'.format(ego_v_x))
            plt.text(text_x, text_y_start - next(ge), 'exp_v: {:.2f}m/s'.format(self.exp_v))
            plt.text(text_x, text_y_start - next(ge), 'v_y: {:.2f}m/s'.format(ego_v_y))
            plt.text(text_x, text_y_start - next(ge), 'yaw_rate: {:.2f}rad/s'.format(ego_r))
            plt.text(text_x, text_y_start - next(ge), 'yaw_rate bound: [{:.2f}, {:.2f}]'.format(-r_bound, r_bound))

            plt.text(text_x, text_y_start - next(ge), r'$\alpha_f$: {:.2f} rad'.format(ego_alpha_f))
            plt.text(text_x, text_y_start - next(ge), r'$\alpha_f$ bound: [{:.2f}, {:.2f}] '.format(-alpha_f_bound,
                                                                                                        alpha_f_bound))
            plt.text(text_x, text_y_start - next(ge), r'$\alpha_r$: {:.2f} rad'.format(ego_alpha_r))
            plt.text(text_x, text_y_start - next(ge), r'$\alpha_r$ bound: [{:.2f}, {:.2f}] '.format(-alpha_r_bound,
                                                                                                        alpha_r_bound))
            if self.action is not None:
                steer, a_x = self.action[0], self.action[1]
                plt.text(text_x, text_y_start - next(ge), r'steer: {:.2f}rad (${:.2f}\degree$)'.format(steer, steer * 180 / np.pi))
                plt.text(text_x, text_y_start - next(ge), 'a_x: {:.2f}m/s^2'.format(a_x))

            text_x, text_y_start = 70, 60
            ge = iter(range(0, 1000, 4))

            # done info
            plt.text(text_x, text_y_start - next(ge), 'done info: {}'.format(self.done_type))

            # reward info
            if self.reward_info is not None:
                for key, val in self.reward_info.items():
                    plt.text(text_x, text_y_start - next(ge), '{}: {:.4f}'.format(key, val))

            # indicator for trajectory selection
            text_x, text_y_start = -25, -65
            ge = iter(range(0, 1000, 6))
            if traj_return is not None:
                for i, value in enumerate(traj_return):
                    plt.text(text_x, text_y_start-next(ge), 'track_error={:.4f}, collision_risk={:.4f}'.format(value[0], value[1]), fontsize=12, color=color[i], fontstyle='italic')

            plt.pause(0.001)

    def set_traj(self, trajectory):
        """set the real trajectory to reconstruct observation"""
        self.ref_path = trajectory


def test_end2end():
    import time
    env = CrossroadEnd2end('left')
    obs = env.reset()
    i = 0
    done = 0
    while i < 100000:
        for j in range(80):
            # print(i)
            i += 1
            # action=2*np.random.random(2)-1
<<<<<<< HEAD
            action = np.array([0, 0], dtype=np.float32)
=======
            if obs[4]<-18:
                action = np.array([0, 1], dtype=np.float32)
            else:
                action = np.array([0.5, 0.33], dtype=np.float32)
>>>>>>> 8e5b1ccd
            obs, reward, done, info = env.step(action)
            env.render()
        done = 0
        obs = env.reset()
        env.render()


if __name__ == '__main__':
    test_end2end()<|MERGE_RESOLUTION|>--- conflicted
+++ resolved
@@ -19,8 +19,8 @@
 
 # gym.envs.user_defined.toyota_env.
 from dynamics_and_models import VehicleDynamics, ReferencePath
-from endtoend_env_utils import shift_coordination, rotate_coordination, rotate_and_shift_coordination, deal_with_phi
-from traffic import Traffic
+from endtoend_env_utils import shift_coordination, rotate_coordination, rotate_and_shift_coordination
+from traffic import Traffic, deal_with_phi
 
 warnings.filterwarnings("ignore")
 
@@ -257,13 +257,8 @@
             return 'collision', 1
         elif self._break_road_constrain():
             return 'break_road_constrain', 1
-<<<<<<< HEAD
         # elif self._deviate_too_much():
         #     return 'deviate_too_much', 1
-=======
-        elif self._deviate_too_much():
-            return 'deviate_too_much', 1
->>>>>>> 8e5b1ccd
         # elif self._break_stability():
         #     return 'break_stability', 1
         elif self._break_red_light():
@@ -301,11 +296,8 @@
         x = self.ego_dynamics['x']
         y = self.ego_dynamics['y']
         if self.training_task == 'left':
-<<<<<<< HEAD
+            return True if x < -18 - 5 and 0 < y < 7.5 else False
             return True if x < -18 - 6 and 0 < y < 7.5 else False
-=======
-            return True if x < -18 - 5 and 0 < y < 7.5 else False
->>>>>>> 8e5b1ccd
         elif self.training_task == 'right':
             return True if x > 18 + 5 and -7.5 < y < 0 else False
         else:
@@ -316,11 +308,7 @@
         action = np.clip(action, -1.05, 1.05)
         steer_norm, a_x_norm = action[0], action[1]
         scaled_steer = 0.4 * steer_norm
-<<<<<<< HEAD
-        scaled_a_x = 3.*a_x_norm
-=======
         scaled_a_x = 3.*a_x_norm - 1
->>>>>>> 8e5b1ccd
         # if self.v_light != 0 and self.ego_dynamics['y'] < -18 and self.training_task != 'right':
         #     scaled_steer = 0.
         #     scaled_a_x = -3.
@@ -986,14 +974,10 @@
             # print(i)
             i += 1
             # action=2*np.random.random(2)-1
-<<<<<<< HEAD
-            action = np.array([0, 0], dtype=np.float32)
-=======
             if obs[4]<-18:
                 action = np.array([0, 1], dtype=np.float32)
             else:
                 action = np.array([0.5, 0.33], dtype=np.float32)
->>>>>>> 8e5b1ccd
             obs, reward, done, info = env.step(action)
             env.render()
         done = 0
