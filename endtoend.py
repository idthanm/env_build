#!/usr/bin/env python3
# -*- coding: utf-8 -*-

# =====================================
# @Time    : 2020/11/08
# @Author  : Yang Guan (Tsinghua Univ.)
# @FileName: endtoend.py
# =====================================

import warnings
from collections import OrderedDict
from math import cos, sin, pi

import gym
import matplotlib.pyplot as plt
import numpy as np
import tensorflow as tf
from gym.utils import seeding

# gym.envs.user_defined.toyota_env.
from dynamics_and_models import VehicleDynamics, ReferencePath
from endtoend_env_utils import shift_coordination, rotate_coordination, rotate_and_shift_coordination, deal_with_phi, \
    L, W, CROSSROAD_SIZE, LANE_WIDTH, LANE_NUMBER, judge_feasible, MODE2TASK
from traffic import Traffic

warnings.filterwarnings("ignore")


def convert_observation_to_space(observation):
    if isinstance(observation, dict):
        space = gym.spaces.Dict(OrderedDict([
            (key, convert_observation_to_space(value))
            for key, value in observation.items()
        ]))
    elif isinstance(observation, np.ndarray):
        low = np.full(observation.shape, -float('inf'))
        high = np.full(observation.shape, float('inf'))
        space = gym.spaces.Box(low, high, dtype=np.float32)
    else:
        raise NotImplementedError(type(observation), observation)

    return space


class CrossroadEnd2end(gym.Env):
    def __init__(self,
                 training_task,  # 'left', 'straight', 'right'
                 num_future_data=0,
                 display=False):
        metadata = {'render.modes': ['human']}
        self.dynamics = VehicleDynamics()
        self.interested_vehs = None
        self.training_task = training_task
        self.ref_path = ReferencePath(self.training_task)
        self.detected_vehicles = None
        self.all_vehicles = None
        self.ego_dynamics = None
        self.num_future_data = num_future_data
        self.init_state = {}
        self.action_number = 2
        self.exp_v = 8.
        self.ego_l, self.ego_w = L, W
        self.action_space = gym.spaces.Box(low=-1, high=1, shape=(self.action_number,), dtype=np.float32)

        self.seed()
        self.v_light = None
        self.step_length = 100  # ms

        self.step_time = self.step_length / 1000.0
        self.init_state = self._reset_init_state()
        if not display:
            self.traffic = Traffic(self.step_length,
                                   mode='training',
                                   init_n_ego_dict=self.init_state,
                                   training_task=self.training_task)
            self.reset()
            action = self.action_space.sample()
            observation, _reward, done, _info = self.step(action)
            self._set_observation_space(observation)
            plt.ion()
        self.obs = None
        self.action = None
        self.veh_mode_list = []

        self.done_type = 'not_done_yet'
        self.reward_info = None
        self.ego_info_dim = None
        self.per_tracking_info_dim = None
        self.per_veh_info_dim = None

    def seed(self, seed=None):
        self.np_random, seed = seeding.np_random(seed)
        return [seed]

    def reset(self, **kwargs):  # kwargs include three keys
        self.ref_path = ReferencePath(self.training_task)
        self.init_state = self._reset_init_state()
        self.traffic.init_traffic(self.init_state)
        self.traffic.sim_step()
        ego_dynamics = self._get_ego_dynamics([self.init_state['ego']['v_x'],
                                               self.init_state['ego']['v_y'],
                                               self.init_state['ego']['r'],
                                               self.init_state['ego']['x'],
                                               self.init_state['ego']['y'],
                                               self.init_state['ego']['phi']],
                                              [0,
                                               0,
                                               self.dynamics.vehicle_params['miu'],
                                               self.dynamics.vehicle_params['miu']]
                                              )
        self._get_all_info(ego_dynamics)
        self.obs = self._get_obs()
        self.action = None
        self.reward_info = None
        self.done_type = 'not_done_yet'
        return self.obs

    def close(self):
        del self.traffic

    def step(self, action):
        self.action = self._action_transformation_for_end2end(action)
        reward, self.reward_info = self.compute_reward(self.obs, self.action)
        next_ego_state, next_ego_params = self._get_next_ego_state(self.action)
        ego_dynamics = self._get_ego_dynamics(next_ego_state, next_ego_params)
        self.traffic.set_own_car(dict(ego=ego_dynamics))
        self.traffic.sim_step()
        all_info = self._get_all_info(ego_dynamics)
        self.obs = self._get_obs()
        self.done_type, done = self._judge_done()
        # reward, self.reward_info = self.compute_reward2(self.obs, self.action)
        self.reward_info.update({'final_rew': reward})
        # if done:
        #     print(self.done_type)
        all_info.update({'reward_info': self.reward_info})
        return self.obs, reward, done, all_info

    def _set_observation_space(self, observation):
        self.observation_space = convert_observation_to_space(observation)
        return self.observation_space

    def _get_ego_dynamics(self, next_ego_state, next_ego_params):
        out = dict(v_x=next_ego_state[0],
                   v_y=next_ego_state[1],
                   r=next_ego_state[2],
                   x=next_ego_state[3],
                   y=next_ego_state[4],
                   phi=next_ego_state[5],
                   l=self.ego_l,
                   w=self.ego_w,
                   alpha_f=next_ego_params[0],
                   alpha_r=next_ego_params[1],
                   miu_f=next_ego_params[2],
                   miu_r=next_ego_params[3],)
        miu_f, miu_r = out['miu_f'], out['miu_r']
        F_zf, F_zr = self.dynamics.vehicle_params['F_zf'], self.dynamics.vehicle_params['F_zr']
        C_f, C_r = self.dynamics.vehicle_params['C_f'], self.dynamics.vehicle_params['C_r']
        alpha_f_bound, alpha_r_bound = 3 * miu_f * F_zf / C_f, 3 * miu_r * F_zr / C_r
        r_bound = miu_r * self.dynamics.vehicle_params['g'] / (abs(out['v_x'])+1e-8)

        l, w, x, y, phi = out['l'], out['w'], out['x'], out['y'], out['phi']

        def cal_corner_point_of_ego_car():
            x0, y0, a0 = rotate_and_shift_coordination(l / 2, w / 2, 0, -x, -y, -phi)
            x1, y1, a1 = rotate_and_shift_coordination(l / 2, -w / 2, 0, -x, -y, -phi)
            x2, y2, a2 = rotate_and_shift_coordination(-l / 2, w / 2, 0, -x, -y, -phi)
            x3, y3, a3 = rotate_and_shift_coordination(-l / 2, -w / 2, 0, -x, -y, -phi)
            return (x0, y0), (x1, y1), (x2, y2), (x3, y3)
        Corner_point = cal_corner_point_of_ego_car()
        out.update(dict(alpha_f_bound=alpha_f_bound,
                        alpha_r_bound=alpha_r_bound,
                        r_bound=r_bound,
                        Corner_point=Corner_point))

        return out

    def _get_all_info(self, ego_dynamics):  # used to update info, must be called every timestep before _get_obs
        # to fetch info
        self.all_vehicles = self.traffic.n_ego_vehicles['ego']  # coordination 2
        self.ego_dynamics = ego_dynamics  # coordination 2
        self.v_light = self.traffic.v_light

        # all_vehicles
        # dict(x=x, y=y, v=v, phi=a, l=length,
        #      w=width, route=route)

        all_info = dict(all_vehicles=self.all_vehicles,
                        ego_dynamics=self.ego_dynamics,
                        v_light=self.v_light)
        return all_info

    def _judge_done(self):
        """
        :return:
         1: bad done: collision
         2: bad done: break_road_constrain
         3: good done: task succeed
         4: not done
        """
<<<<<<< HEAD
        # if self.traffic.collision_flag:
        #     return 'collision', 0
=======
        if self.traffic.collision_flag:
            return 'collision', 1
>>>>>>> e0319503
        if self._break_road_constrain():
            return 'break_road_constrain', 1
        elif self._deviate_too_much():
            return 'deviate_too_much', 1
        # elif self._break_stability():
        #     return 'break_stability', 1
        elif self._break_red_light():
            return 'break_red_light', 1
        elif self._is_achieve_goal():
            return 'good_done', 1
        else:
            return 'not_done_yet', 0

    def _deviate_too_much(self):
        delta_y, delta_phi, delta_v = self.obs[self.ego_info_dim:self.ego_info_dim+3]
        return True if abs(delta_y) > 15 else False

    def _break_road_constrain(self):
        results = list(map(lambda x: judge_feasible(*x, self.training_task), self.ego_dynamics['Corner_point']))
        return not all(results)

    def _break_stability(self):
        alpha_f, alpha_r, miu_f, miu_r = self.ego_dynamics['alpha_f'], self.ego_dynamics['alpha_r'], \
                                         self.ego_dynamics['miu_f'], self.ego_dynamics['miu_r']
        alpha_f_bound, alpha_r_bound = self.ego_dynamics['alpha_f_bound'], self.ego_dynamics['alpha_r_bound']
        r_bound = self.ego_dynamics['r_bound']
        # if -alpha_f_bound < alpha_f < alpha_f_bound \
        #         and -alpha_r_bound < alpha_r < alpha_r_bound and \
        #         -r_bound < self.ego_dynamics['r'] < r_bound:
        if -r_bound < self.ego_dynamics['r'] < r_bound:
            return False
        else:
            return True

    def _break_red_light(self):
        return True if self.v_light != 0 and self.ego_dynamics['y'] > -CROSSROAD_SIZE/2 and self.training_task != 'right' else False

    def _is_achieve_goal(self):  # for now, only support turn left with the specific map
        x = self.ego_dynamics['x']
        y = self.ego_dynamics['y']
        if self.training_task == 'left':
            return True if x < -CROSSROAD_SIZE/2 - 10 and 0 < y < LANE_NUMBER*LANE_WIDTH else False
        elif self.training_task == 'right':
            return True if x > CROSSROAD_SIZE/2 + 10 and -LANE_NUMBER*LANE_WIDTH < y < 0 else False
        else:
            assert self.training_task == 'straight'
            return True if y > CROSSROAD_SIZE/2 + 10 and 0 < x < LANE_NUMBER*LANE_WIDTH else False

    def _action_transformation_for_end2end(self, action):  # [-1, 1]
        action = np.clip(action, -1.05, 1.05)
        steer_norm, a_x_norm = action[0], action[1]
        scaled_steer = 0.4 * steer_norm
        scaled_a_x = 3.*a_x_norm - 1
        # if self.v_light != 0 and self.ego_dynamics['y'] < -18 and self.training_task != 'right':
        #     scaled_steer = 0.
        #     scaled_a_x = -3.

        scaled_action = np.array([scaled_steer, scaled_a_x], dtype=np.float32)
        return scaled_action

    def _get_next_ego_state(self, trans_action):
        current_v_x = self.ego_dynamics['v_x']
        current_v_y = self.ego_dynamics['v_y']
        current_r = self.ego_dynamics['r']
        current_x = self.ego_dynamics['x']
        current_y = self.ego_dynamics['y']
        current_phi = self.ego_dynamics['phi']
        steer, a_x = trans_action
        state = np.array([[current_v_x, current_v_y, current_r, current_x, current_y, current_phi]], dtype=np.float32)
        action = np.array([[steer, a_x]], dtype=np.float32)
        next_ego_state, next_ego_params = self.dynamics.prediction(state, action, 10)
        next_ego_state, next_ego_params = next_ego_state.numpy()[0],  next_ego_params.numpy()[0]
        next_ego_state[0] = next_ego_state[0] if next_ego_state[0] >= 0 else 0.
        next_ego_state[-1] = deal_with_phi(next_ego_state[-1])
        return next_ego_state, next_ego_params

    def _get_obs(self, exit_='D', func='tracking'):
        ego_x = self.ego_dynamics['x']
        ego_y = self.ego_dynamics['y']
        ego_phi = self.ego_dynamics['phi']
        ego_v_x = self.ego_dynamics['v_x']

        vehs_vector = self._construct_veh_vector_short(exit_)
        ego_vector = self._construct_ego_vector_short()
        tracking_error = self.ref_path.tracking_error_vector(np.array([ego_x], dtype=np.float32),
                                                             np.array([ego_y], dtype=np.float32),
                                                             np.array([ego_phi], dtype=np.float32),
                                                             np.array([ego_v_x], dtype=np.float32),
                                                             self.num_future_data, func=func).numpy()[0]
        self.per_tracking_info_dim = 3

        vector = np.concatenate((ego_vector, tracking_error, vehs_vector), axis=0)
        vector = self.convert_vehs_to_rela(vector)

        return vector

    def convert_vehs_to_rela(self, obs_abso):
        ego_infos, tracking_infos, veh_infos = obs_abso[:self.ego_info_dim], \
                                               obs_abso[self.ego_info_dim:self.ego_info_dim + self.per_tracking_info_dim * (
                                                         self.num_future_data + 1)], \
                                               obs_abso[self.ego_info_dim + self.per_tracking_info_dim * (
                                                           self.num_future_data + 1):]
        ego_vx, ego_vy, ego_r, ego_x, ego_y, ego_phi = ego_infos
        ego = np.array([ego_x, ego_y, 0, 0]*int(len(veh_infos)/self.per_veh_info_dim), dtype=np.float32)
        vehs_rela = veh_infos - ego
        out = np.concatenate((ego_infos, tracking_infos, vehs_rela), axis=0)
        return out

    def convert_vehs_to_abso(self, obs_rela):
        ego_infos, tracking_infos, veh_rela = obs_rela[:self.ego_info_dim], \
                                               obs_rela[self.ego_info_dim:self.ego_info_dim + self.per_tracking_info_dim * (
                                                       self.num_future_data + 1)], \
                                               obs_rela[self.ego_info_dim + self.per_tracking_info_dim * (
                                                       self.num_future_data + 1):]
        ego_vx, ego_vy, ego_r, ego_x, ego_y, ego_phi = ego_infos
        ego = np.array([ego_x, ego_y, 0, 0]*int(len(veh_rela)/self.per_veh_info_dim), dtype=np.float32)
        vehs_abso = veh_rela + ego
        out = np.concatenate((ego_infos, tracking_infos, vehs_abso), axis=0)
        return out

    def _construct_ego_vector_short(self):
        ego_v_x = self.ego_dynamics['v_x']
        ego_v_y = self.ego_dynamics['v_y']
        ego_r = self.ego_dynamics['r']
        ego_x = self.ego_dynamics['x']
        ego_y = self.ego_dynamics['y']
        ego_phi = self.ego_dynamics['phi']
        ego_feature = [ego_v_x, ego_v_y, ego_r, ego_x, ego_y, ego_phi]
        self.ego_info_dim = 6
        return np.array(ego_feature, dtype=np.float32)

    def _construct_veh_vector_short(self, exit_='D'):
        ego_x = self.ego_dynamics['x']
        ego_y = self.ego_dynamics['y']
        v_light = self.v_light
        vehs_vector = []

        name_settings = dict(D=dict(do='1o', di='1i', ro='2o', ri='2i', uo='3o', ui='3i', lo='4o', li='4i'),
                             R=dict(do='2o', di='2i', ro='3o', ri='3i', uo='4o', ui='4i', lo='1o', li='1i'),
                             U=dict(do='3o', di='3i', ro='4o', ri='4i', uo='1o', ui='1i', lo='2o', li='2i'),
                             L=dict(do='4o', di='4i', ro='1o', ri='1i', uo='2o', ui='2i', lo='3o', li='3i'))

        name_setting = name_settings[exit_]

        def filter_interested_vehicles(vs, task):
            dl, du, dr, rd, rl, ru, ur, ud, ul, lu, lr, ld = [], [], [], [], [], [], [], [], [], [], [], []
            for v in vs:
                route_list = v['route']
                start = route_list[0]
                end = route_list[1]
                if start == name_setting['do'] and end == name_setting['li']:
                    dl.append(v)
                elif start == name_setting['do'] and end == name_setting['ui']:
                    du.append(v)
                elif start == name_setting['do'] and end == name_setting['ri']:
                    dr.append(v)

                elif start == name_setting['ro'] and end == name_setting['di']:
                    rd.append(v)
                elif start == name_setting['ro'] and end == name_setting['li']:
                    rl.append(v)
                elif start == name_setting['ro'] and end == name_setting['ui']:
                    ru.append(v)

                elif start == name_setting['uo'] and end == name_setting['ri']:
                    ur.append(v)
                elif start == name_setting['uo'] and end == name_setting['di']:
                    ud.append(v)
                elif start == name_setting['uo'] and end == name_setting['li']:
                    ul.append(v)

                elif start == name_setting['lo'] and end == name_setting['ui']:
                    lu.append(v)
                elif start == name_setting['lo'] and end == name_setting['ri']:
                    lr.append(v)
                elif start == name_setting['lo'] and end == name_setting['di']:
                    ld.append(v)
            if v_light != 0 and ego_y < -CROSSROAD_SIZE/2:
                du.append(dict(x=LANE_WIDTH/2, y=-CROSSROAD_SIZE/2, v=0, phi=90, l=5, w=2.5, route=None))
                du.append(dict(x=LANE_WIDTH*1.5, y=-CROSSROAD_SIZE/2, v=0, phi=90, l=5, w=2.5, route=None))

            # fetch veh in range
            dl = list(filter(lambda v: v['x'] > -CROSSROAD_SIZE/2-10 and v['y'] > ego_y, dl))  # interest of left straight
            du = list(filter(lambda v: ego_y < v['y'] < CROSSROAD_SIZE/2+10 and v['x'] < ego_x+2, du))  # interest of left straight

            dr = list(filter(lambda v: v['x'] < CROSSROAD_SIZE/2+10 and v['y'] > ego_y, dr))  # interest of right

            rd = rd  # not interest in case of traffic light
            rl = rl  # not interest in case of traffic light
            ru = list(filter(lambda v: v['x'] < CROSSROAD_SIZE/2+10 and v['y'] < CROSSROAD_SIZE/2+10, ru))  # interest of straight

            ur_straight = list(filter(lambda v: v['x'] < ego_x + 7 and ego_y < v['y'] < CROSSROAD_SIZE/2+10, ur))  # interest of straight
            ur_right = list(filter(lambda v: v['x'] < CROSSROAD_SIZE/2+10 and v['y'] < CROSSROAD_SIZE/2, ur))  # interest of right
            ud = list(filter(lambda v: max(ego_y-2, -CROSSROAD_SIZE/2) < v['y'] < CROSSROAD_SIZE/2 and ego_x > v['x'], ud))  # interest of left
            ul = list(filter(lambda v: -CROSSROAD_SIZE/2-10 < v['x'] < ego_x and v['y'] < CROSSROAD_SIZE/2, ul))  # interest of left

            lu = lu  # not interest in case of traffic light
            lr = list(filter(lambda v: -CROSSROAD_SIZE/2-10 < v['x'] < CROSSROAD_SIZE/2+10, lr))  # interest of right
            ld = ld  # not interest in case of traffic light

            # sort
            dl = sorted(dl, key=lambda v: (v['y'], -v['x']))
            du = sorted(du, key=lambda v: v['y'])
            dr = sorted(dr, key=lambda v: (v['y'], v['x']))

            ru = sorted(ru, key=lambda v: (-v['x'], v['y']), reverse=True)

            ur_straight = sorted(ur_straight, key=lambda v: v['y'])
            ur_right = sorted(ur_right, key=lambda v: (-v['y'], v['x']), reverse=True)

            ud = sorted(ud, key=lambda v: v['y'])
            ul = sorted(ul, key=lambda v: (-v['y'], -v['x']), reverse=True)

            lr = sorted(lr, key=lambda v: -v['x'])

            # slice or fill to some number
            def slice_or_fill(sorted_list, fill_value, num):
                if len(sorted_list) >= num:
                    return sorted_list[:num]
                else:
                    while len(sorted_list) < num:
                        sorted_list.append(fill_value)
                    return sorted_list

            fill_value_for_dl = dict(x=LANE_WIDTH/2, y=-(CROSSROAD_SIZE/2+30), v=0, phi=90, w=2.5, l=5, route=('1o', '4i'))
            fill_value_for_du = dict(x=LANE_WIDTH/2, y=-(CROSSROAD_SIZE/2+30), v=0, phi=90, w=2.5, l=5, route=('1o', '3i'))
            fill_value_for_dr = dict(x=LANE_WIDTH*(LANE_NUMBER-0.5), y=-(CROSSROAD_SIZE/2+30), v=0, phi=90, w=2.5, l=5, route=('1o', '2i'))

            fill_value_for_ru = dict(x=(CROSSROAD_SIZE/2+15), y=LANE_WIDTH*(LANE_NUMBER-0.5), v=0, phi=180, w=2.5, l=5, route=('2o', '3i'))

            fill_value_for_ur_straight = dict(x=-LANE_WIDTH/2, y=(CROSSROAD_SIZE/2+20), v=0, phi=-90, w=2.5, l=5, route=('3o', '2i'))
            fill_value_for_ur_right = dict(x=-LANE_WIDTH/2, y=(CROSSROAD_SIZE/2+20), v=0, phi=-90, w=2.5, l=5, route=('3o', '2i'))

            fill_value_for_ud = dict(x=-LANE_WIDTH/2, y=(CROSSROAD_SIZE/2+20), v=0, phi=-90, w=2.5, l=5, route=('3o', '1i'))
            fill_value_for_ul = dict(x=-LANE_WIDTH*(LANE_NUMBER-0.5), y=(CROSSROAD_SIZE/2+20), v=0, phi=-90, w=2.5, l=5, route=('3o', '4i'))

            fill_value_for_lr = dict(x=-(CROSSROAD_SIZE/2+20), y=-LANE_WIDTH/2, v=0, phi=0, w=2.5, l=5, route=('4o', '2i'))

            tmp = OrderedDict()
            veh_mode_list = []
            if task == 'left':
                tmp['dl'] = slice_or_fill(dl, fill_value_for_dl, 2)
                tmp['du'] = slice_or_fill(du, fill_value_for_du, 2)
                tmp['ud'] = slice_or_fill(ud, fill_value_for_ud, 4)
                tmp['ul'] = slice_or_fill(ul, fill_value_for_ul, 2)
                veh_mode_list = [('dl', 2), ('du', 2), ('ud', 4), ('ul', 2)]
            elif task == 'straight':
                tmp['dl'] = slice_or_fill(dl, fill_value_for_dl, 1)
                tmp['du'] = slice_or_fill(du, fill_value_for_du, 2)
                tmp['ud'] = slice_or_fill(ud, fill_value_for_ud, 1)
                tmp['ru'] = slice_or_fill(ru, fill_value_for_ru, 2)
                tmp['ur'] = slice_or_fill(ur_straight, fill_value_for_ur_straight, 2)
                veh_mode_list = [('dl', 1), ('du', 2), ('ud', 1), ('ru', 2), ('ur', 2)]
            elif task == 'right':
                tmp['dr'] = slice_or_fill(dr, fill_value_for_dr, 1)
                tmp['ur'] = slice_or_fill(ur_right, fill_value_for_ur_right, 2)
                tmp['lr'] = slice_or_fill(lr, fill_value_for_lr, 2)
                veh_mode_list = [('dr', 1), ('ur', 2), ('lr', 2)]

            return tmp, veh_mode_list

        list_of_interested_veh_dict = []
        self.interested_vehs, self.veh_mode_list = filter_interested_vehicles(self.all_vehicles, self.training_task)
        for part in list(self.interested_vehs.values()):
            list_of_interested_veh_dict.extend(part)

        for veh in list_of_interested_veh_dict:
            veh_x, veh_y, veh_v, veh_phi = veh['x'], veh['y'], veh['v'], veh['phi']
            vehs_vector.extend([veh_x, veh_y, veh_v, veh_phi])
        self.per_veh_info_dim = 4
        return np.array(vehs_vector, dtype=np.float32)

    def recover_orig_position_fn(self, transformed_x, transformed_y, x, y, d):  # x, y, d are used to transform
        # coordination
        transformed_x, transformed_y, _ = rotate_coordination(transformed_x, transformed_y, 0, -d)
        orig_x, orig_y = shift_coordination(transformed_x, transformed_y, -x, -y)
        return orig_x, orig_y

    def _reset_init_state(self):
        if self.training_task == 'left':
            random_index = int(np.random.random()*(900+500)) + 700
        elif self.training_task == 'straight':
            random_index = int(np.random.random()*(1200+500)) + 700
        else:
            random_index = int(np.random.random()*(420+500)) + 700

        random_index = 980
        x, y, phi = self.ref_path.indexs2points(random_index)
        # v = 7 + 6 * np.random.random()
        v = 8 * np.random.random()
        if self.training_task == 'left':
            routeID = 'dl'
        elif self.training_task == 'straight':
            routeID = 'du'
        else:
            assert self.training_task == 'right'
            routeID = 'dr'
        return dict(ego=dict(v_x=v,
                             v_y=0,
                             r=0,
                             x=x.numpy(),
                             y=y.numpy(),
                             phi=phi.numpy(),
                             l=self.ego_l,
                             w=self.ego_w,
                             routeID=routeID,
                             ))

    def compute_reward(self, obs, action):
        obs = self.convert_vehs_to_abso(obs)
        ego_infos, tracking_infos, veh_infos = obs[:self.ego_info_dim], obs[self.ego_info_dim:self.ego_info_dim + self.per_tracking_info_dim * (self.num_future_data+1)], \
                                               obs[self.ego_info_dim + self.per_tracking_info_dim * (self.num_future_data+1):]
        steers, a_xs = action[0], action[1]

        # rewards related to action
        punish_steer = -tf.square(steers)
        punish_a_x = -tf.square(a_xs)

        # rewards related to ego stability
        punish_yaw_rate = -tf.square(ego_infos[2])

        # rewards related to tracking error
        # devi_v = -tf.cast(tf.square(ego_infos[0] - self.exp_v), dtype=tf.float32)
        devi_y = -tf.square(tracking_infos[0])
        devi_phi = -tf.cast(tf.square(tracking_infos[1] * np.pi / 180.), dtype=tf.float32)
        devi_v = -tf.square(tracking_infos[2])

        veh2veh4training = tf.constant(0.)
        veh2veh4real = tf.constant(0.)
        ego_lws = (L - W) / 2.
        ego_front_points = tf.cast(ego_infos[3] + ego_lws * tf.cos(ego_infos[5] * np.pi / 180.), dtype=tf.float32), \
                           tf.cast(ego_infos[4] + ego_lws * tf.sin(ego_infos[5] * np.pi / 180.), dtype=tf.float32)
        ego_rear_points = tf.cast(ego_infos[3] - ego_lws * tf.cos(ego_infos[5] * np.pi / 180.), dtype=tf.float32), \
                          tf.cast(ego_infos[4] - ego_lws * tf.sin(ego_infos[5] * np.pi / 180.), dtype=tf.float32)
        # for veh_index in range(int(len(veh_infos) / self.per_veh_info_dim)):
        #     veh = veh_infos[veh_index * self.per_veh_info_dim:(veh_index + 1)*self.per_veh_info_dim]
        #     rela_phi_rad = tf.atan2(veh[1]-ego_infos[4], veh[0]-ego_infos[3])
        #     ego_phi_rad = ego_infos[5] * np.pi / 180.
        #     cos_value, sin_value = tf.cos(rela_phi_rad - ego_phi_rad), tf.sin(rela_phi_rad - ego_phi_rad)
        #     dist = tf.sqrt(tf.square(veh[0] - ego_infos[3]) + tf.square(veh[1]-ego_infos[4]))
        #
        #     if (cos_value > 0. and dist*tf.abs(sin_value) < (L+W)/2 and dist < 10.) or dist < 3.:
        #         veh2veh += tf.square(10.-dist)

        for veh_index in range(int(len(veh_infos) / self.per_veh_info_dim)):
            vehs = veh_infos[veh_index * self.per_veh_info_dim:(veh_index + 1) * self.per_veh_info_dim]
            veh_lws = (L - W) / 2.
            veh_front_points = tf.cast(vehs[0] + veh_lws * tf.cos(vehs[3] * np.pi / 180.), dtype=tf.float32), \
                               tf.cast(vehs[1] + veh_lws * tf.sin(vehs[3] * np.pi / 180.), dtype=tf.float32)
            veh_rear_points = tf.cast(vehs[0] - veh_lws * tf.cos(vehs[3] * np.pi / 180.), dtype=tf.float32), \
                              tf.cast(vehs[1] - veh_lws * tf.sin(vehs[3] * np.pi / 180.), dtype=tf.float32)
            for ego_point in [ego_front_points, ego_rear_points]:
                for veh_point in [veh_front_points, veh_rear_points]:
                    veh2veh_dist = tf.sqrt(tf.square(ego_point[0] - veh_point[0]) + tf.square(ego_point[1] - veh_point[1]))
                    veh2veh4training += tf.square(veh2veh_dist) if veh2veh_dist - 3.5 < 0 else 0
                    veh2veh4real += tf.square(veh2veh_dist) if veh2veh_dist - 2.5 < 0 else 0

        veh2road4training = tf.constant(0.)
        veh2road4real = tf.constant(0.)
        if self.training_task == 'left':
            for ego_point in [ego_front_points, ego_rear_points]:
                veh2road4training += tf.square(ego_point[0] - 1) if ego_point[1] < -CROSSROAD_SIZE/2 and ego_point[0] < 1 else 0
                veh2road4training += tf.square(LANE_WIDTH - ego_point[0] - 1) if ego_point[1] < -CROSSROAD_SIZE/2 and LANE_WIDTH - ego_point[0] < 1 else 0
                # veh2road4training += tf.square(ego_point[1]) if ego_point[0] > 0 and ego_point[1] > 0 else 0
                # veh2road4training += tf.square(5.625 - ego_point[0] - 1) if ego_point[1] > -18 and 5.625 - ego_point[0] < 1 else 0
                veh2road4training += tf.square(LANE_WIDTH*LANE_NUMBER - ego_point[1] - 1) if ego_point[0] < -CROSSROAD_SIZE/2 and LANE_WIDTH*LANE_NUMBER - ego_point[1] < 1 else 0
                veh2road4training += tf.square(ego_point[1] - 0 - 1) if ego_point[0] < -CROSSROAD_SIZE/2 and ego_point[1] - 0 < 1 else 0

                veh2road4real += tf.square(ego_point[0] - 1) if ego_point[1] < -CROSSROAD_SIZE/2 and ego_point[0] < 1 else 0
                veh2road4real += tf.square(LANE_WIDTH - ego_point[0] - 1) if ego_point[1] < -CROSSROAD_SIZE/2 and LANE_WIDTH - ego_point[0] < 1 else 0
                veh2road4real += tf.square(LANE_WIDTH*LANE_NUMBER - ego_point[1] - 1) if ego_point[0] < -CROSSROAD_SIZE/2 and LANE_WIDTH*LANE_NUMBER - ego_point[1] < 1 else 0
                veh2road4real += tf.square(ego_point[1] - 0 - 1) if ego_point[0] < -CROSSROAD_SIZE/2 and ego_point[1] - 0 < 1 else 0

        reward = 0.05 * devi_v + 0.8 * devi_y + 30 * devi_phi + 0.02 * punish_yaw_rate + \
                 5 * punish_steer + 0.05 * punish_a_x
        reward_dict = dict(punish_steer=punish_steer.numpy(),
                           punish_a_x=punish_a_x.numpy(),
                           punish_yaw_rate=punish_yaw_rate.numpy(),
                           devi_v=devi_v.numpy(),
                           devi_y=devi_y.numpy(),
                           devi_phi=devi_phi.numpy(),
                           scaled_punish_steer=5 * punish_steer.numpy(),
                           scaled_punish_a_x=0.05 * punish_a_x.numpy(),
                           scaled_punish_yaw_rate=0.02 * punish_yaw_rate.numpy(),
                           scaled_devi_v=0.05 * devi_v.numpy(),
                           scaled_devi_y=0.8 * devi_y.numpy(),
                           scaled_devi_phi=30 * devi_phi.numpy(),
                           veh2veh4training=veh2veh4training.numpy(),
                           veh2road4training=veh2road4training.numpy(),
                           veh2veh4real=veh2veh4real.numpy(),
                           veh2road4real=veh2road4real.numpy(),
                           )

        return reward.numpy(), reward_dict

    def render(self, real_time_traj=None, feature_points=None, mode='human'):
        if mode == 'human':
            # plot basic map
            square_length = CROSSROAD_SIZE
            extension = 40
            lane_width = LANE_WIDTH
            light_line_width = 3
            dotted_line_style = '--'
            solid_line_style = '-'

            plt.cla()
            plt.title("Crossroad")
            ax = plt.axes(xlim=(-square_length / 2 - extension, square_length / 2 + extension),
                          ylim=(-square_length / 2 - extension, square_length / 2 + extension))
            plt.axis("equal")
            plt.axis('off')

            # ax.add_patch(plt.Rectangle((-square_length / 2, -square_length / 2),
            #                            square_length, square_length, edgecolor='black', facecolor='none'))
            ax.add_patch(plt.Rectangle((-square_length / 2 - extension, -square_length / 2 - extension),
                                       square_length + 2 * extension, square_length + 2 * extension, edgecolor='black',
                                       facecolor='none'))

            # ----------arrow--------------
            plt.arrow(lane_width/2, -square_length / 2-10, 0, 5, color='b', head_width=1)
            plt.arrow(lane_width/2, -square_length / 2-10+2.5, -0.5, 0, color='b', head_width=1)
            plt.arrow(lane_width*1.5, -square_length / 2-10, 0, 5, color='b', head_width=1)
            plt.arrow(lane_width*2.5, -square_length / 2 - 10, 0, 5, color='b')
            plt.arrow(lane_width*2.5, -square_length / 2 - 10+5, 0.5, 0, color='b', head_width=1)

            # ----------horizon--------------
            plt.plot([-square_length / 2 - extension, -square_length / 2], [0, 0], color='black')
            plt.plot([square_length / 2 + extension, square_length / 2], [0, 0], color='black')

            #
            for i in range(1, LANE_NUMBER + 1):
                linestyle = dotted_line_style if i < LANE_NUMBER else solid_line_style
                plt.plot([-square_length / 2 - extension, -square_length / 2], [i * lane_width, i * lane_width],
                         linestyle=linestyle, color='black')
                plt.plot([square_length / 2 + extension, square_length / 2], [i * lane_width, i * lane_width],
                         linestyle=linestyle, color='black')
                plt.plot([-square_length / 2 - extension, -square_length / 2], [-i * lane_width, -i * lane_width],
                         linestyle=linestyle, color='black')
                plt.plot([square_length / 2 + extension, square_length / 2], [-i * lane_width, -i * lane_width],
                         linestyle=linestyle, color='black')

            # ----------vertical----------------
            plt.plot([0, 0], [-square_length / 2 - extension, -square_length / 2], color='black')
            plt.plot([0, 0], [square_length / 2 + extension, square_length / 2], color='black')

            #
            for i in range(1, LANE_NUMBER + 1):
                linestyle = dotted_line_style if i < LANE_NUMBER else solid_line_style
                plt.plot([i * lane_width, i * lane_width], [-square_length / 2 - extension, -square_length / 2],
                         linestyle=linestyle, color='black')
                plt.plot([i * lane_width, i * lane_width], [square_length / 2 + extension, square_length / 2],
                         linestyle=linestyle, color='black')
                plt.plot([-i * lane_width, -i * lane_width], [-square_length / 2 - extension, -square_length / 2],
                         linestyle=linestyle, color='black')
                plt.plot([-i * lane_width, -i * lane_width], [square_length / 2 + extension, square_length / 2],
                         linestyle=linestyle, color='black')

            # ----------stop line--------------
            # plt.plot([0, 2 * lane_width], [-square_length / 2, -square_length / 2],
            #          color='black')
            # plt.plot([-2 * lane_width, 0], [square_length / 2, square_length / 2],
            #          color='black')
            # plt.plot([-square_length / 2, -square_length / 2], [0, -2 * lane_width],
            #          color='black')
            # plt.plot([square_length / 2, square_length / 2], [2 * lane_width, 0],
            #          color='black')
            v_light = self.v_light
            if v_light == 0:
                v_color, h_color = 'green', 'red'
            elif v_light == 1:
                v_color, h_color = 'orange', 'red'
            elif v_light == 2:
                v_color, h_color = 'red', 'green'
            else:
                v_color, h_color = 'red', 'orange'

            plt.plot([0, (LANE_NUMBER-1)*lane_width], [-square_length / 2, -square_length / 2],
                     color=v_color, linewidth=light_line_width)
            plt.plot([(LANE_NUMBER-1)*lane_width, LANE_NUMBER * lane_width], [-square_length / 2, -square_length / 2],
                     color='green', linewidth=light_line_width)

            plt.plot([-LANE_NUMBER * lane_width, -(LANE_NUMBER-1)*lane_width], [square_length / 2, square_length / 2],
                     color='green', linewidth=light_line_width)
            plt.plot([-(LANE_NUMBER-1)*lane_width, 0], [square_length / 2, square_length / 2],
                     color=v_color, linewidth=light_line_width)

            plt.plot([-square_length / 2, -square_length / 2], [0, -(LANE_NUMBER-1)*lane_width],
                     color=h_color, linewidth=light_line_width)
            plt.plot([-square_length / 2, -square_length / 2], [-(LANE_NUMBER-1)*lane_width, -LANE_NUMBER * lane_width],
                     color='green', linewidth=light_line_width)

            plt.plot([square_length / 2, square_length / 2], [(LANE_NUMBER-1)*lane_width, 0],
                     color=h_color, linewidth=light_line_width)
            plt.plot([square_length / 2, square_length / 2], [LANE_NUMBER * lane_width, (LANE_NUMBER-1)*lane_width],
                     color='green', linewidth=light_line_width)

            # ----------Oblique--------------
            plt.plot([LANE_NUMBER * lane_width, square_length / 2], [-square_length / 2, -LANE_NUMBER * lane_width],
                     color='black')
            plt.plot([LANE_NUMBER * lane_width, square_length / 2], [square_length / 2, LANE_NUMBER * lane_width],
                     color='black')
            plt.plot([-LANE_NUMBER * lane_width, -square_length / 2], [-square_length / 2, -LANE_NUMBER * lane_width],
                     color='black')
            plt.plot([-LANE_NUMBER * lane_width, -square_length / 2], [square_length / 2, LANE_NUMBER * lane_width],
                     color='black')

            def is_in_plot_area(x, y, tolerance=5):
                if -square_length / 2 - extension + tolerance < x < square_length / 2 + extension - tolerance and \
                        -square_length / 2 - extension + tolerance < y < square_length / 2 + extension - tolerance:
                    return True
                else:
                    return False

            def draw_rotate_rec(x, y, a, l, w, color, linestyle='-'):
                RU_x, RU_y, _ = rotate_coordination(l / 2, w / 2, 0, -a)
                RD_x, RD_y, _ = rotate_coordination(l / 2, -w / 2, 0, -a)
                LU_x, LU_y, _ = rotate_coordination(-l / 2, w / 2, 0, -a)
                LD_x, LD_y, _ = rotate_coordination(-l / 2, -w / 2, 0, -a)
                ax.plot([RU_x + x, RD_x + x], [RU_y + y, RD_y + y], color=color, linestyle=linestyle)
                ax.plot([RU_x + x, LU_x + x], [RU_y + y, LU_y + y], color=color, linestyle=linestyle)
                ax.plot([LD_x + x, RD_x + x], [LD_y + y, RD_y + y], color=color, linestyle=linestyle)
                ax.plot([LD_x + x, LU_x + x], [LD_y + y, LU_y + y], color=color, linestyle=linestyle)

            def plot_phi_line(x, y, phi, color):
                line_length = 5
                x_forw, y_forw = x + line_length * cos(phi*pi/180.),\
                                 y + line_length * sin(phi*pi/180.)
                plt.plot([x, x_forw], [y, y_forw], color=color, linewidth=0.5)

            # plot cars
            for veh in self.all_vehicles:
                veh_x = veh['x']
                veh_y = veh['y']
                veh_phi = veh['phi']
                veh_l = veh['l']
                veh_w = veh['w']
                if is_in_plot_area(veh_x, veh_y):
                    plot_phi_line(veh_x, veh_y, veh_phi, 'black')
                    draw_rotate_rec(veh_x, veh_y, veh_phi, veh_l, veh_w, 'black')

            # plot_interested vehs
            for mode, num in self.veh_mode_list:
                for i in range(num):
                    veh = self.interested_vehs[mode][i]
                    veh_x = veh['x']
                    veh_y = veh['y']
                    veh_phi = veh['phi']
                    veh_l = veh['l']
                    veh_w = veh['w']
                    task2color = {'left': 'b', 'straight': 'c', 'right': 'm'}

                    if is_in_plot_area(veh_x, veh_y):
                        plot_phi_line(veh_x, veh_y, veh_phi, 'black')
                        task = MODE2TASK[mode]
                        color = task2color[task]
                        draw_rotate_rec(veh_x, veh_y, veh_phi, veh_l, veh_w, color, linestyle=':')

            # plot own car
            # dict(v_x=ego_dict['v_x'],
            #      v_y=ego_dict['v_y'],
            #      r=ego_dict['r'],
            #      x=ego_dict['x'],
            #      y=ego_dict['y'],
            #      phi=ego_dict['phi'],
            #      l=ego_dict['l'],
            #      w=ego_dict['w'],
            #      Corner_point=self.cal_corner_point_of_ego_car(ego_dict)
            #      alpha_f_bound=alpha_f_bound,
            #      alpha_r_bound=alpha_r_bound,
            #      r_bound=r_bound)

            ego_v_x = self.ego_dynamics['v_x']
            ego_v_y = self.ego_dynamics['v_y']
            ego_r = self.ego_dynamics['r']
            ego_x = self.ego_dynamics['x']
            ego_y = self.ego_dynamics['y']
            ego_phi = self.ego_dynamics['phi']
            ego_l = self.ego_dynamics['l']
            ego_w = self.ego_dynamics['w']
            ego_alpha_f = self.ego_dynamics['alpha_f']
            ego_alpha_r = self.ego_dynamics['alpha_r']
            alpha_f_bound = self.ego_dynamics['alpha_f_bound']
            alpha_r_bound = self.ego_dynamics['alpha_r_bound']
            r_bound = self.ego_dynamics['r_bound']

            plot_phi_line(ego_x, ego_y, ego_phi, 'red')
            draw_rotate_rec(ego_x, ego_y, ego_phi, ego_l, ego_w, 'red')

            # plot planed trj
            tracking_info = self.obs[self.ego_info_dim:self.ego_info_dim + self.per_tracking_info_dim * (self.num_future_data+1)]
            # for i in range(self.num_future_data + 1):
            #     delta_x, delta_y, delta_phi, delta_v = tracking_info[i*4:(i+1)*4]
            #     path_x, path_y, path_phi = ego_x-delta_x, ego_y-delta_y, ego_phi-delta_phi
            #     plt.plot(path_x, path_y, 'g.')
            #     plot_phi_line(path_x, path_y, path_phi, 'g')

            delta_, _, _ = tracking_info[:3]
            # ax.plot(self.ref_path.path[0], self.ref_path.path[1], color='g')
            indexs, points = self.ref_path.find_closest_point(np.array([ego_x], np.float32), np.array([ego_y],np.float32))
            path_x, path_y, path_phi = points[0][0], points[1][0], points[2][0]
            # plt.plot(path_x, path_y, 'g.')
            delta_x, delta_y, delta_phi = ego_x - path_x, ego_y - path_y, ego_phi - path_phi

            # plot real time traj
            try:
                color = ['b', 'lime', 'g']
                for i, item in enumerate(real_time_traj):
                    plt.plot(item.path[0], item.path[1], color=color[i], alpha=1.0)
                    # if i == path_index:
                    #     plt.plot(item.path[0], item.path[1], color=color[i], alpha=1.0)
                    # else:
                    # else:
                    #     plt.plot(item.path[0], item.path[1], color=color[i], alpha=0.3)
                    indexs, points = item.find_closest_point(np.array([ego_x], np.float32), np.array([ego_y], np.float32))
                    path_x, path_y, path_phi = points[0][0], points[1][0], points[2][0]
                    plt.plot(path_x, path_y,  color=color[i])
            except Exception:
                pass
            # color = ['b', 'lime', 'g']
            # for i, item in enumerate(real_time_traj):
            #     plt.plot(item.path[0], item.path[1], color=color[i], alpha=1.0)
            #     # if i == path_index:
            #     #     plt.plot(item.path[0], item.path[1], color=color[i], alpha=1.0)
            #     # else:
            #     #     plt.plot(item.path[0], item.path[1], color=color[i], alpha=0.3)
            #     indexs, points = item.find_closest_point(np.array([ego_x], np.float32), np.array([ego_y], np.float32))
            #     path_x, path_y, path_phi = points[0][0], points[1][0], points[2][0]
            #     plt.plot(path_x, path_y,  color=color[i])
            plt.scatter([1.875], [-25], c='r')

            for j, item_point in enumerate(feature_points):
                for k in range(len(item_point)):
                    plt.scatter(item_point[k][0], item_point[k][1], c='g')

            # plot ego dynamics
            text_x, text_y_start = -110, 60
            ge = iter(range(0, 1000, 4))
            plt.text(text_x, text_y_start - next(ge), 'ego_x: {:.2f}m'.format(ego_x))
            plt.text(text_x, text_y_start - next(ge), 'ego_y: {:.2f}m'.format(ego_y))
            plt.text(text_x, text_y_start - next(ge), 'path_x: {:.2f}m'.format(path_x))
            plt.text(text_x, text_y_start - next(ge), 'path_y: {:.2f}m'.format(path_y))
            plt.text(text_x, text_y_start - next(ge), 'delta_: {:.2f}m'.format(delta_))
            plt.text(text_x, text_y_start - next(ge), 'delta_x: {:.2f}m'.format(delta_x))
            plt.text(text_x, text_y_start - next(ge), 'delta_y: {:.2f}m'.format(delta_y))
            plt.text(text_x, text_y_start - next(ge), r'ego_phi: ${:.2f}\degree$'.format(ego_phi))
            plt.text(text_x, text_y_start - next(ge), r'path_phi: ${:.2f}\degree$'.format(path_phi))
            plt.text(text_x, text_y_start - next(ge), r'delta_phi: ${:.2f}\degree$'.format(delta_phi))

            plt.text(text_x, text_y_start - next(ge), 'v_x: {:.2f}m/s'.format(ego_v_x))
            plt.text(text_x, text_y_start - next(ge), 'exp_v: {:.2f}m/s'.format(self.exp_v))
            plt.text(text_x, text_y_start - next(ge), 'v_y: {:.2f}m/s'.format(ego_v_y))
            plt.text(text_x, text_y_start - next(ge), 'yaw_rate: {:.2f}rad/s'.format(ego_r))
            plt.text(text_x, text_y_start - next(ge), 'yaw_rate bound: [{:.2f}, {:.2f}]'.format(-r_bound, r_bound))

            plt.text(text_x, text_y_start - next(ge), r'$\alpha_f$: {:.2f} rad'.format(ego_alpha_f))
            plt.text(text_x, text_y_start - next(ge), r'$\alpha_f$ bound: [{:.2f}, {:.2f}] '.format(-alpha_f_bound,
                                                                                                        alpha_f_bound))
            plt.text(text_x, text_y_start - next(ge), r'$\alpha_r$: {:.2f} rad'.format(ego_alpha_r))
            plt.text(text_x, text_y_start - next(ge), r'$\alpha_r$ bound: [{:.2f}, {:.2f}] '.format(-alpha_r_bound,
                                                                                                        alpha_r_bound))
            if self.action is not None:
                steer, a_x = self.action[0], self.action[1]
                plt.text(text_x, text_y_start - next(ge), r'steer: {:.2f}rad (${:.2f}\degree$)'.format(steer, steer * 180 / np.pi))
                plt.text(text_x, text_y_start - next(ge), 'a_x: {:.2f}m/s^2'.format(a_x))

            text_x, text_y_start = 70, 60
            ge = iter(range(0, 1000, 4))

            # done info
            plt.text(text_x, text_y_start - next(ge), 'done info: {}'.format(self.done_type))

            # reward info
            if self.reward_info is not None:
                for key, val in self.reward_info.items():
                    plt.text(text_x, text_y_start - next(ge), '{}: {:.4f}'.format(key, val))

            # indicator for trajectory selection
            text_x, text_y_start = -25, -65
            ge = iter(range(0, 1000, 6))
            # if traj_return is not None:
            #     for i, value in enumerate(traj_return):
            #         if i==path_index:
            #             plt.text(text_x, text_y_start-next(ge), 'track_error={:.4f}, collision_risk={:.4f}'.format(value[0], value[1]), fontsize=14, color=color[i], fontstyle='italic')
            #         else:
            #             plt.text(text_x, text_y_start-next(ge), 'track_error={:.4f}, collision_risk={:.4f}'.format(value[0], value[1]), fontsize=12, color=color[i], fontstyle='italic')

            plt.show()
            plt.pause(0.001)

    def set_traj(self, trajectory):
        """set the real trajectory to reconstruct observation"""
        self.ref_path = trajectory


def test_end2end():
    env = CrossroadEnd2end('left')
    obs = env.reset()
    i = 0
    done = 0
    while i < 100000:
        for j in range(80):
            # print(i)
            i += 1
            # action=2*np.random.random(2)-1
            if obs[4]<-18:
                action = np.array([0, 1], dtype=np.float32)
            else:
                action = np.array([0.5, 0.33], dtype=np.float32)
            obs, reward, done, info = env.step(action)
            env.render()
        done = 0
        obs = env.reset()
        env.render()


if __name__ == '__main__':
    test_end2end()<|MERGE_RESOLUTION|>--- conflicted
+++ resolved
@@ -197,13 +197,8 @@
          3: good done: task succeed
          4: not done
         """
-<<<<<<< HEAD
-        # if self.traffic.collision_flag:
-        #     return 'collision', 0
-=======
         if self.traffic.collision_flag:
             return 'collision', 1
->>>>>>> e0319503
         if self._break_road_constrain():
             return 'break_road_constrain', 1
         elif self._deviate_too_much():
@@ -490,7 +485,6 @@
         else:
             random_index = int(np.random.random()*(420+500)) + 700
 
-        random_index = 980
         x, y, phi = self.ref_path.indexs2points(random_index)
         # v = 7 + 6 * np.random.random()
         v = 8 * np.random.random()
