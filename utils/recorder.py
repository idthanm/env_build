#!/usr/bin/env python3
# -*- coding: utf-8 -*-

# =====================================
# @Time    : 2020/12/11
# @Author  : Yang Guan (Tsinghua Univ.)
# @FileName: recorder.py
# =====================================
import numpy as np
import seaborn as sns
import pandas as pd
import matplotlib.pyplot as plt
import matplotlib.pyplot as ticker
from matplotlib.pyplot import MultipleLocator
import math
import pandas as pd
sns.set(style="darkgrid")

WINDOWSIZE = 15


class Recorder(object):
    def __init__(self):
        self.val2record = ['v_x', 'v_y', 'r', 'x', 'y', 'phi',
                           'steer', 'a_x', 'delta_y', 'delta_v', 'delta_phi',
                           'cal_time', 'ref_index', 'beta', 'path_values', 'ss_time', 'is_ss']
        self.val2plot = ['v_x', 'r',
                         'steer', 'a_x',
                         'cal_time', 'ref_index', 'beta', 'path_values', 'is_ss']
        self.key2label = dict(v_x='Velocity [m/s]',
                              r='Yaw rate [rad/s]',
                              steer='Steer angle [$\circ$]',
                              a_x='Acceleration [$\mathrm {m/s^2}$]',
                              cal_time='Computing time [ms]',
                              ref_index='Selected path',
<<<<<<< HEAD
                              beta='Side slip angle[$\circ$]',
                              path_values='Path value',
                              is_ss='Safety shield')
=======
                              beta='Side slip angle[$\circ$]')

        self.comp2record = ['v_x', 'v_y', 'r', 'x', 'y', 'phi', 'adp_steer', 'adp_a_x', 'mpc_steer', 'mpc_a_x',
                            'delta_y', 'delta_v', 'delta_phi', 'adp_time', 'mpc_time', 'adp_ref', 'mpc_ref', 'beta']

>>>>>>> af1d278c
        self.ego_info_dim = 6
        self.per_tracking_info_dim = 3
        self.num_future_data = 0
        self.data_across_all_episodes = []
        self.val_list_for_an_episode = []
        self.comp_list_for_an_episode = []
        self.comp_data_for_all_episodes = []

    def reset(self,):
        if self.val_list_for_an_episode:
            self.data_across_all_episodes.append(self.val_list_for_an_episode)
        if self.comp_list_for_an_episode:
            self.comp_data_for_all_episodes.append(self.comp_list_for_an_episode)
        self.val_list_for_an_episode = []
        self.comp_list_for_an_episode = []

    def record(self, obs, act, cal_time, ref_index, path_values, ss_time, is_ss):
        ego_info, tracking_info, _ = obs[:self.ego_info_dim], \
                                     obs[self.ego_info_dim:self.ego_info_dim + self.per_tracking_info_dim * (
                                               self.num_future_data + 1)], \
                                     obs[self.ego_info_dim + self.per_tracking_info_dim * (
                                               self.num_future_data + 1):]
        v_x, v_y, r, x, y, phi = ego_info
        delta_y, delta_phi, delta_v = tracking_info[:3]
        steer, a_x = act[0]*0.4, act[1]*2.25 - 0.75

        # transformation
        beta = 0 if v_x == 0 else np.arctan(v_y/v_x) * 180 / math.pi
        steer = steer * 180 / math.pi
        self.val_list_for_an_episode.append(np.array([v_x, v_y, r, x, y, phi, steer, a_x, delta_y,
                                        delta_phi, delta_v, cal_time, ref_index, beta, path_values, ss_time, is_ss]))

    # For comparison of MPC and ADP
    def record_compare(self, obs, adp_act, mpc_act, adp_time, mpc_time, adp_ref, mpc_ref, mode='ADP'):
        ego_info, tracking_info, _ = obs[:self.ego_info_dim], \
                                     obs[self.ego_info_dim:self.ego_info_dim + self.per_tracking_info_dim * (
                                               self.num_future_data + 1)], \
                                     obs[self.ego_info_dim + self.per_tracking_info_dim * (
                                               self.num_future_data + 1):]
        v_x, v_y, r, x, y, phi = ego_info
        delta_y, delta_phi, delta_v = tracking_info[:3]
        adp_steer, adp_a_x = adp_act[0]*0.4, adp_act[1]*3-1.
        mpc_steer, mpc_a_x = mpc_act[0], mpc_act[1]

        # transformation
        beta = 0 if v_x == 0 else np.arctan(v_y/v_x) * 180 / math.pi
        adp_steer = adp_steer * 180 / math.pi
        mpc_steer = mpc_steer * 180 / math.pi
        self.comp_list_for_an_episode.append(np.array([v_x, v_y, r, x, y, phi, adp_steer, adp_a_x, mpc_steer, mpc_a_x,
                                            delta_y, delta_phi, delta_v, adp_time, mpc_time, adp_ref, mpc_ref, beta]))

    def save(self, logdir):
        np.save(logdir + '/data_across_all_episodes.npy', np.array(self.data_across_all_episodes))
        np.save(logdir + '/comp_data_for_all_episodes.npy', np.array(self.comp_data_for_all_episodes))

    def load(self, logdir):
        self.data_across_all_episodes = np.load(logdir + '/data_across_all_episodes.npy', allow_pickle=True)
        self.comp_data_for_all_episodes = np.load(logdir + '/comp_data_for_all_episodes.npy', allow_pickle=True)

    def plot_and_save_ith_episode_curves(self, i, save_dir, isshow=True):
        episode2plot = self.data_across_all_episodes[i]
        real_time = np.array([0.1*i for i in range(len(episode2plot))])
        all_data = [np.array([vals_in_a_timestep[index] for vals_in_a_timestep in episode2plot])
                    for index in range(len(self.val2record))]
        data_dict = dict(zip(self.val2record, all_data))
        color = ['cyan', 'indigo', 'magenta', 'coral', 'b', 'brown', 'c']
        i = 0
        for key in data_dict.keys():
            if key in self.val2plot:
                f = plt.figure(key, figsize=(6, 5))
                if key == 'ref_index':
                    ax = f.add_axes([0.11, 0.12, 0.88, 0.86])
                    sns.lineplot(real_time, data_dict[key] + 1, linewidth=2, palette="bright", color='indigo')
                    plt.ylim([0.5, 3.5])
                    x_major_locator = MultipleLocator(10)
                    # ax.xaxis.set_major_locator(x_major_locator)
                    ax.yaxis.set_major_locator(ticker.MaxNLocator(integer=True))
                elif key == 'v_x':
                    df = pd.DataFrame(dict(time=real_time, data=data_dict[key]))
                    df['data_smo'] = df['data'].rolling(WINDOWSIZE, min_periods=1).mean()
                    ax = f.add_axes([0.11, 0.12, 0.88, 0.86])
                    sns.lineplot('time', 'data_smo', linewidth=2,
                                 data=df, palette="bright", color='indigo')
                    plt.ylim([-0.5, 10.])
                elif key == 'cal_time':
                    df = pd.DataFrame(dict(time=real_time, data=data_dict[key] * 1000))
                    df['data_smo'] = df['data'].rolling(WINDOWSIZE, min_periods=1).mean()
                    ax = f.add_axes([0.11, 0.12, 0.88, 0.86])
                    sns.lineplot('time', 'data_smo', linewidth=2,
                                 data=df, palette="bright", color='indigo')
                    plt.ylim([0, 10])
                elif key == 'a_x':
                    df = pd.DataFrame(dict(time=real_time, data=data_dict[key]))
                    df['data_smo'] = df['data'].rolling(WINDOWSIZE, min_periods=1).mean()
                    ax = f.add_axes([0.14, 0.12, 0.86, 0.86])
                    sns.lineplot('time', 'data_smo', linewidth=2,
                                 data=df, palette="bright", color='indigo')
                    plt.ylim([-4.5, 2.0])
                elif key == 'steer':
                    df = pd.DataFrame(dict(time=real_time, data=data_dict[key]))
                    df['data_smo'] = df['data'].rolling(WINDOWSIZE, min_periods=1).mean()
                    ax = f.add_axes([0.15, 0.12, 0.85, 0.86])
                    sns.lineplot('time', 'data_smo', linewidth=2,
                                 data=df, palette="bright", color='indigo')
                    plt.ylim([-25, 25])
                elif key == 'beta':
                    df = pd.DataFrame(dict(time=real_time, data=data_dict[key]))
                    df['data_smo'] = df['data'].rolling(WINDOWSIZE, min_periods=1).mean()
                    ax = f.add_axes([0.15, 0.12, 0.85, 0.86])
                    sns.lineplot('time', 'data_smo', linewidth=2,
                                 data=df, palette="bright", color='indigo')
                    plt.ylim([-15, 15])
                elif key == 'r':
                    df = pd.DataFrame(dict(time=real_time, data=data_dict[key]))
                    df['data_smo'] = df['data'].rolling(WINDOWSIZE, min_periods=1).mean()
                    ax = f.add_axes([0.15, 0.12, 0.85, 0.86])
                    sns.lineplot('time', 'data_smo', linewidth=2,
                                 data=df, palette="bright", color='indigo')
                    plt.ylim([-0.8, 0.8])
                elif key == 'path_values':
                    path_values = data_dict[key]
                    df1 = pd.DataFrame(dict(time=real_time, data=-path_values[:, 0], path_index='Ref 1'))
                    df2 = pd.DataFrame(dict(time=real_time, data=-path_values[:, 1], path_index='Ref 2'))
                    df3 = pd.DataFrame(dict(time=real_time, data=-path_values[:, 2], path_index='Ref 3'))
                    total_dataframe = df1.append([df2, df3], ignore_index=True)
                    ax = f.add_axes([0.15, 0.12, 0.85, 0.86])
                    sns.lineplot('time', 'data', linewidth=2, hue='path_index',
                                 data=total_dataframe, palette="bright", color='indigo')
                elif key == 'is_ss':
                    df = pd.DataFrame(dict(time=real_time, data=data_dict[key]))
                    ax = f.add_axes([0.15, 0.12, 0.85, 0.86])
                    sns.lineplot('time', 'data', linewidth=2,
                                 data=df, palette="bright", color='indigo')
                else:
                    ax = f.add_axes([0.11, 0.12, 0.88, 0.86])
                    sns.lineplot(real_time, data_dict[key], linewidth=2, palette="bright", color='indigo')

                ax.set_ylabel(self.key2label[key], fontsize=15)
                ax.set_xlabel("Time [s]", fontsize=15)
                plt.yticks(fontsize=15)
                plt.xticks(fontsize=15)
                plt.savefig(save_dir + '/{}.pdf'.format(key))
                if not isshow:
                    plt.close(f)
                i += 1
        if isshow:
            plt.show()

    def plot_mpc_rl(self, i):
        episode2plot = self.comp_data_for_all_episodes[i] if i is not None else self.comp_list_for_an_episode
        real_time = np.array([0.1 * i for i in range(len(episode2plot))])
        all_data = [np.array([vals_in_a_timestep[index] for vals_in_a_timestep in episode2plot])
                    for index in range(len(self.comp2record))]
        data_dict = dict(zip(self.comp2record, all_data))

        df_mpc = pd.DataFrame({'algorithms': 'MPC',
                               'iteration': real_time,
                               'steer': data_dict['mpc_steer'],
                               'acc': data_dict['mpc_a_x'],
                               'time': data_dict['mpc_time'],
                               'ref_path': data_dict['mpc_ref'] + 1
                               })
        df_rl = pd.DataFrame({'algorithms': 'ADP',
                              'iteration': real_time,
                              'steer': data_dict['adp_steer'],
                              'acc': data_dict['adp_a_x'],
                              'time': data_dict['adp_time'],
                              'ref_path': data_dict['adp_ref'] + 1
                              })

        total_df = df_mpc.append([df_rl], ignore_index=True)
        f1 = plt.figure(1)
        ax1 = f1.add_axes([0.155, 0.12, 0.82, 0.86])
        sns.lineplot(x="iteration", y="steer", hue="algorithms", data=total_df, linewidth=2, palette="bright", )
        ax1.set_ylabel('Front wheel angle [$\circ$]', fontsize=15)
        ax1.set_xlabel("Time[s]", fontsize=15)
        ax1.legend(frameon=False, fontsize=15)
        plt.yticks(fontsize=15)
        plt.xticks(fontsize=15)

        f2 = plt.figure(2)
        ax2 = f2.add_axes([0.155, 0.12, 0.82, 0.86])
        sns.lineplot(x="iteration", y="acc", hue="algorithms", data=total_df, linewidth=2, palette="bright", )
        ax2.set_ylabel('Acceleration [$\mathrm {m/s^2}$]', fontsize=15)
        ax2.set_xlabel('Time[s]', fontsize=15)
        ax2.legend(frameon=False, fontsize=15)
        # plt.xlim(0, 3)
        # plt.ylim(-40, 80)
        plt.yticks(fontsize=15)
        plt.xticks(fontsize=15)

        f3 = plt.figure(3)
        ax3 = f3.add_axes([0.155, 0.12, 0.82, 0.86])
        sns.lineplot(x="iteration", y="time", hue="algorithms", data=total_df, linewidth=2, palette="bright", )
        plt.yscale('log')
        ax3.set_ylabel('Computing time [ms]', fontsize=15)
        ax3.set_xlabel("Time[s]", fontsize=15)
        handles, labels = ax3.get_legend_handles_labels()
        # ax3.legend(handles=handles[1:], labels=labels[1:], loc='upper left', frameon=False, fontsize=15)
        ax3.legend(handles=handles[:], labels=labels[:], frameon=False, fontsize=15)
        plt.yticks(fontsize=15)
        plt.xticks(fontsize=15)

        f4 = plt.figure(4)
        ax4 = f4.add_axes([0.155, 0.12, 0.82, 0.86])
        sns.lineplot(x="iteration", y="ref_path", hue="algorithms", data=total_df, dashes=True, linewidth=2, palette="bright", )
        ax4.lines[1].set_linestyle("--")
        ax4.set_ylabel('Selected path', fontsize=15)
        ax4.set_xlabel("Time[s]", fontsize=15)
        ax4.yaxis.set_major_locator(ticker.MaxNLocator(integer=True))
        ax4.legend(frameon=False, fontsize=15)
        # plt.xlim(0, 3)
        # plt.ylim(-40, 80)
        plt.yticks(fontsize=15)
        plt.xticks(fontsize=15)
        plt.show()





<|MERGE_RESOLUTION|>--- conflicted
+++ resolved
@@ -33,17 +33,14 @@
                               a_x='Acceleration [$\mathrm {m/s^2}$]',
                               cal_time='Computing time [ms]',
                               ref_index='Selected path',
-<<<<<<< HEAD
                               beta='Side slip angle[$\circ$]',
                               path_values='Path value',
                               is_ss='Safety shield')
-=======
                               beta='Side slip angle[$\circ$]')
 
         self.comp2record = ['v_x', 'v_y', 'r', 'x', 'y', 'phi', 'adp_steer', 'adp_a_x', 'mpc_steer', 'mpc_a_x',
                             'delta_y', 'delta_v', 'delta_phi', 'adp_time', 'mpc_time', 'adp_ref', 'mpc_ref', 'beta']
 
->>>>>>> af1d278c
         self.ego_info_dim = 6
         self.per_tracking_info_dim = 3
         self.num_future_data = 0
