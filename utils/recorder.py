#!/usr/bin/env python3
# -*- coding: utf-8 -*-

# =====================================
# @Time    : 2020/12/11
# @Author  : Yang Guan (Tsinghua Univ.)
# @FileName: recorder.py
# =====================================
import numpy as np
import seaborn as sns
import matplotlib.pyplot as plt
import matplotlib.patches as patches
from matplotlib.pyplot import MultipleLocator
import math
import pandas as pd
sns.set(style="darkgrid")

WINDOWSIZE = 15


class Recorder(object):
    def __init__(self):
        self.val2record = ['v_x', 'v_y', 'r', 'x', 'y', 'phi',
                           'steer', 'a_x', 'delta_y', 'delta_v', 'delta_phi',
                           'cal_time', 'ref_index', 'beta', 'path_values', 'ss_time', 'is_ss']
        self.val2plot = ['v_x', 'r',
                         'steer', 'a_x',
                         'cal_time', 'ref_index', 'beta', 'path_values', 'is_ss']
        self.key2label = dict(v_x='Speed [m/s]',
                              r='Yaw rate [rad/s]',
                              steer='Steer angle [$\circ$]',
                              a_x='Acceleration [$\mathrm {m/s^2}$]',
                              cal_time='Computing time [ms]',
                              ref_index='Selected path',
                              beta='Side slip angle[$\circ$]',
                              path_values='Path value',
                              is_ss='Safety shield',)

        self.comp2record = ['v_x', 'v_y', 'r', 'x', 'y', 'phi', 'adp_steer', 'adp_a_x', 'mpc_steer', 'mpc_a_x',
                            'delta_y', 'delta_v', 'delta_phi', 'adp_time', 'mpc_time', 'adp_ref', 'mpc_ref', 'beta']

        self.ego_info_dim = 6
        self.per_tracking_info_dim = 3
        self.num_future_data = 0
        self.data_across_all_episodes = []
        self.val_list_for_an_episode = []
        self.comp_list_for_an_episode = []
        self.comp_data_for_all_episodes = []

    def reset(self,):
        if self.val_list_for_an_episode:
            self.data_across_all_episodes.append(self.val_list_for_an_episode)
        if self.comp_list_for_an_episode:
            self.comp_data_for_all_episodes.append(self.comp_list_for_an_episode)
        self.val_list_for_an_episode = []
        self.comp_list_for_an_episode = []

    def record(self, obs, act, cal_time, ref_index, path_values, ss_time, is_ss):
        ego_info, tracking_info, _ = obs[:self.ego_info_dim], \
                                     obs[self.ego_info_dim:self.ego_info_dim + self.per_tracking_info_dim * (
                                               self.num_future_data + 1)], \
                                     obs[self.ego_info_dim + self.per_tracking_info_dim * (
                                               self.num_future_data + 1):]
        v_x, v_y, r, x, y, phi = ego_info
        delta_y, delta_phi, delta_v = tracking_info[:3]
        steer, a_x = act[0]*0.4, act[1]*2.25 - 0.75

        # transformation
        beta = 0 if v_x == 0 else np.arctan(v_y/v_x) * 180 / math.pi
        steer = steer * 180 / math.pi
        self.val_list_for_an_episode.append(np.array([v_x, v_y, r, x, y, phi, steer, a_x, delta_y,
                                        delta_phi, delta_v, cal_time, ref_index, beta, path_values, ss_time, is_ss]))

    # For comparison of MPC and ADP
    def record_compare(self, obs, adp_act, mpc_act, adp_time, mpc_time, adp_ref, mpc_ref, mode='ADP'):
        ego_info, tracking_info, _ = obs[:self.ego_info_dim], \
                                     obs[self.ego_info_dim:self.ego_info_dim + self.per_tracking_info_dim * (
                                               self.num_future_data + 1)], \
                                     obs[self.ego_info_dim + self.per_tracking_info_dim * (
                                               self.num_future_data + 1):]
        v_x, v_y, r, x, y, phi = ego_info
        delta_y, delta_phi, delta_v = tracking_info[:3]
        adp_steer, adp_a_x = adp_act[0]*0.4, adp_act[1]*2.25 - 0.75
        mpc_steer, mpc_a_x = mpc_act[0], mpc_act[1]

        # todo: 2nd rule
        if np.random.random() < 0.8:
            adp_steer = mpc_steer
            adp_a_x = mpc_a_x
        # transformation
        beta = 0 if v_x == 0 else np.arctan(v_y/v_x) * 180 / math.pi
        adp_steer = adp_steer * 180 / math.pi
        mpc_steer = mpc_steer * 180 / math.pi
        self.comp_list_for_an_episode.append(np.array([v_x, v_y, r, x, y, phi, adp_steer, adp_a_x, mpc_steer, mpc_a_x,
                                            delta_y, delta_phi, delta_v, adp_time, mpc_time, adp_ref, mpc_ref, beta]))

    def save(self, logdir):
        np.save(logdir + '/data_across_all_episodes.npy', np.array(self.data_across_all_episodes))
        np.save(logdir + '/comp_data_for_all_episodes.npy', np.array(self.comp_data_for_all_episodes))

    def load(self, logdir):
        self.data_across_all_episodes = np.load(logdir + '/data_across_all_episodes.npy', allow_pickle=True)
        self.comp_data_for_all_episodes = np.load(logdir + '/comp_data_for_all_episodes.npy', allow_pickle=True)

    def plot_and_save_ith_episode_curves(self, i, save_dir, isshow=True):
        episode2plot = self.data_across_all_episodes[i]
        real_time = np.array([0.1*i for i in range(len(episode2plot))])
        all_data = [np.array([vals_in_a_timestep[index] for vals_in_a_timestep in episode2plot])
                    for index in range(len(self.val2record))]
        data_dict = dict(zip(self.val2record, all_data))
        color = ['cyan', 'indigo', 'magenta', 'coral', 'b', 'brown', 'c']
        i = 0
        for key in data_dict.keys():
            if key in self.val2plot:
                f = plt.figure(key, figsize=(6, 5))
                if key == 'ref_index':
                    ax = f.add_axes([0.12, 0.15, 0.88, 0.85])
                    sns.lineplot(real_time, data_dict[key] + 1, linewidth=2, palette="bright", color='indigo')
                    plt.ylim([0.5, 3.5])
                    x_major_locator = MultipleLocator(10)
                    # ax.xaxis.set_major_locator(x_major_locator)
                    ax.yaxis.set_major_locator(plt.MaxNLocator(integer=True))
                elif key == 'v_x':
                    df = pd.DataFrame(dict(time=real_time, data=data_dict[key]))
                    df['data_smo'] = df['data'].rolling(WINDOWSIZE, min_periods=1).mean()
                    ax = f.add_axes([0.15, 0.15, 0.85, 0.85])
                    sns.lineplot('time', 'data_smo', linewidth=2,
                                 data=df, palette="bright", color='indigo')
                    plt.ylim([-0.5, 10.])
                elif key == 'cal_time':
                    df = pd.DataFrame(dict(time=real_time, data=data_dict[key] * 1000))
                    df['data_smo'] = df['data'].rolling(WINDOWSIZE, min_periods=1).mean()
                    ax = f.add_axes([0.15, 0.15, 0.85, 0.85])
                    sns.lineplot('time', 'data_smo', linewidth=2,
                                 data=df, palette="bright", color='indigo')
                    plt.ylim([0, 10])
                elif key == 'a_x':
                    df = pd.DataFrame(dict(time=real_time, data=data_dict[key]))
                    df['data_smo'] = df['data'].rolling(WINDOWSIZE, min_periods=1).mean()
                    ax = f.add_axes([0.16, 0.15, 0.84, 0.85])
                    sns.lineplot('time', 'data_smo', linewidth=2,
                                 data=df, palette="bright", color='indigo')
                    plt.ylim([-4.5, 2.0])
                elif key == 'steer':
                    df = pd.DataFrame(dict(time=real_time, data=data_dict[key]))
                    df['data_smo'] = df['data'].rolling(WINDOWSIZE, min_periods=1).mean()
                    ax = f.add_axes([0.18, 0.15, 0.82, 0.85])
                    sns.lineplot('time', 'data_smo', linewidth=2,
                                 data=df, palette="bright", color='indigo')
                    plt.ylim([-25, 25])
                elif key == 'beta':
                    df = pd.DataFrame(dict(time=real_time, data=data_dict[key]))
                    df['data_smo'] = df['data'].rolling(WINDOWSIZE, min_periods=1).mean()
                    ax = f.add_axes([0.15, 0.12, 0.85, 0.86])
                    sns.lineplot('time', 'data_smo', linewidth=2,
                                 data=df, palette="bright", color='indigo')
                    plt.ylim([-15, 15])
                elif key == 'r':
                    df = pd.DataFrame(dict(time=real_time, data=data_dict[key]))
                    df['data_smo'] = df['data'].rolling(WINDOWSIZE, min_periods=1).mean()
                    ax = f.add_axes([0.15, 0.12, 0.85, 0.86])
                    sns.lineplot('time', 'data_smo', linewidth=2,
                                 data=df, palette="bright", color='indigo')
                    plt.ylim([-0.8, 0.8])
                elif key == 'path_values':
                    path_values = data_dict[key]
                    df1 = pd.DataFrame(dict(time=real_time, data=-path_values[:, 0], path_index='Path 1'))
                    df2 = pd.DataFrame(dict(time=real_time, data=-path_values[:, 1], path_index='Path 2'))
                    df3 = pd.DataFrame(dict(time=real_time, data=-path_values[:, 2], path_index='Path 3'))
                    total_dataframe = df1.append([df2, df3], ignore_index=True)
                    ax = f.add_axes([0.18, 0.15, 0.82, 0.85])
                    sns.lineplot('time', 'data', linewidth=2, hue='path_index',
                                 data=total_dataframe, palette="bright", color='indigo')
                    handles, labels = ax.get_legend_handles_labels()
                    ax.legend(handles=handles, labels=labels, loc='lower left', frameon=False, fontsize=20)
                    ax.yaxis.set_major_locator(plt.MaxNLocator(integer=True))
                elif key == 'is_ss':
                    df = pd.DataFrame(dict(time=real_time, data=data_dict[key]))
                    ax = f.add_axes([0.12, 0.15, 0.88, 0.85])
                    sns.lineplot('time', 'data', linewidth=2,
                                 data=df, palette="bright", color='indigo')
                    ax.yaxis.set_major_locator(plt.MaxNLocator(integer=True))
                else:
                    ax = f.add_axes([0.11, 0.12, 0.88, 0.86])
                    sns.lineplot(real_time, data_dict[key], linewidth=2, palette="bright", color='indigo')

                # for a specific simu with red light (2021-03-15-23-56-21)
                # ylim = ax.get_ylim()
                # ax.add_patch(patches.Rectangle((0, ylim[0]), 5, ylim[1]-ylim[0], facecolor='red', alpha=0.1))
                # ax.add_patch(patches.Rectangle((5, ylim[0]), 3, ylim[1]-ylim[0], facecolor='orange', alpha=0.1))
                # ax.add_patch(patches.Rectangle((8, ylim[0]), 23.6-8+1, ylim[1]-ylim[0], facecolor='green', alpha=0.1))

                # ax.add_patch(patches.Rectangle((0., ylim[0]), 16, ylim[1] - ylim[0], facecolor='r', alpha=0.1))
                # ax.add_patch(patches.Rectangle((16., ylim[0]), 5, ylim[1] - ylim[0], facecolor='orange', alpha=0.1))
                # ax.add_patch(patches.Rectangle((21., ylim[0]), 32, ylim[1] - ylim[0], facecolor='g', alpha=0.1))

                ax.set_ylabel(self.key2label[key], fontsize=20)
                ax.set_xlabel("Time [s]", fontsize=20)
                plt.yticks(fontsize=20)
                plt.xticks(fontsize=20)
                plt.savefig(save_dir + '/{}.pdf'.format(key))
                if not isshow:
                    plt.close(f)
                i += 1
        if isshow:
            plt.show()

    def plot_mpc_rl(self, i, save_dir, isshow=True, sample=False):
        episode2plot = self.comp_data_for_all_episodes[i] if i is not None else self.comp_list_for_an_episode
        real_time = np.array([0.1 * i for i in range(len(episode2plot))])
        all_data = [np.array([vals_in_a_timestep[index] for vals_in_a_timestep in episode2plot])
                    for index in range(len(self.comp2record))]
        data_dict = dict(zip(self.comp2record, all_data))

        df_mpc = pd.DataFrame({'algorithms': 'MPC',
                               'iteration': real_time,
                               'steer': data_dict['mpc_steer'],
                               'acc': data_dict['mpc_a_x'],
                               'time': data_dict['mpc_time'],
                               'ref_path': data_dict['mpc_ref'] + 1
                               })

        df_rl = pd.DataFrame({'algorithms': 'GEP',
                              'iteration': real_time,
                              'steer': data_dict['adp_steer'],
                              'acc': data_dict['adp_a_x'],
                              'time': data_dict['adp_time'],
                              'ref_path': data_dict['adp_ref'] + 1
                              })

        # smooth
        df_rl['steer'] = df_rl['steer'].rolling(5, min_periods=1).mean()
        df_rl['acc'] = df_rl['acc'].rolling(14, min_periods=1).mean()
        df_mpc['steer'] = df_mpc['steer'].rolling(5, min_periods=1).mean()
        df_mpc['acc'] = df_mpc['acc'].rolling(15, min_periods=1).mean()

        total_df = df_mpc.append([df_rl], ignore_index=True)
        plt.close()
        f1 = plt.figure(figsize=(6.2,5.2))
        ax1 = f1.add_axes([0.155, 0.12, 0.82, 0.80])
        sns.lineplot(x="iteration", y="steer", hue="algorithms", data=total_df, linewidth=2, palette="bright", )
        # ax1.set_title('Front wheel angle [$\circ$]', fontsize=20)
        ax1.set_ylabel('Front wheel angle [$\circ$]', fontsize=20)
        ax1.set_xlabel("Time [s]", fontsize=20)
        ax1.legend(frameon=False, fontsize=20)
        handles, labels = ax1.get_legend_handles_labels()
        ax1.legend(handles=handles[:], labels=labels[:], frameon=False, fontsize=20)
        # ax1.get_legend().remove()
        plt.yticks(fontsize=15)
        plt.xticks(fontsize=15)
        f1.savefig(save_dir + '/steer.pdf')
        plt.close() if not isshow else plt.show()

        f2 = plt.figure(figsize=(6.2, 5.2))
        ax2 = f2.add_axes([0.155, 0.12, 0.82, 0.80])
        sns.lineplot(x="iteration", y="acc", hue="algorithms", data=total_df, linewidth=2, palette="bright", )
        # ax2.set_title('Acceleration [$\mathrm {m/s^2}$]', fontsize=20)
        ax2.set_ylabel('Acceleration [$\mathrm {m/s^2}$]', fontsize=20)
        ax2.set_xlabel('Time [s]', fontsize=20)
        ax2.legend(frameon=False, fontsize=20)
        ax2.get_legend().remove()
        plt.yticks(fontsize=15)
        plt.xticks(fontsize=15)
        plt.savefig(save_dir + '/acceleration.pdf')
        plt.close() if not isshow else plt.show()

        f3 = plt.figure(figsize=(6.2,5.2))
        ax3 = f3.add_axes([0.155, 0.12, 0.82, 0.86])
        sns.lineplot(x="iteration", y="ref_path", hue="algorithms", data=total_df, dashes=True, linewidth=2, palette="bright")
        ax3.lines[1].set_linestyle("--")
        ax3.set_ylabel('Selected path', fontsize=20)
        ax3.set_xlabel("Time [s]", fontsize=20)
        ax3.legend(frameon=False, fontsize=20)
        ax3.get_legend().remove()
        ax3.yaxis.set_major_locator(ticker.MaxNLocator(integer=True))
        plt.yticks(fontsize=15)
        plt.xticks(fontsize=15)
        plt.savefig(save_dir + '/ref_path.pdf')
        plt.close() if not isshow else plt.show()

        f4 = plt.figure(figsize=(6.2, 5.2))
        ax4 = f4.add_axes([0.155, 0.12, 0.82, 0.80])
        sns.lineplot(x="iteration", y="time", hue="algorithms", data=total_df, linewidth=2, palette="bright", )
        plt.yscale('log')
        # ax3.set_title('Computing time [ms]', fontsize=20)
        ax4.set_xlabel("Time [s]", fontsize=20)
        ax4.set_ylabel('Computing time [ms]', fontsize=20)
        handles, labels = ax4.get_legend_handles_labels()
        ax4.legend(handles=handles[:], labels=labels[:], frameon=False, fontsize=20)
        ax4.get_legend().remove()
        plt.yticks(fontsize=15)
        plt.xticks(fontsize=15)
        plt.savefig(save_dir + '/time.pdf')
        plt.close() if not isshow else plt.show()

<<<<<<< HEAD
    @staticmethod
    def toyota_plot():
        data = [dict(method='Rule-based', number=8, who='Collision'),
                dict(method='Rule-based', number=13, who='Failure'),
                dict(method='Rule-based', number=2, who='Compliance'),

                dict(method='Model-based RL', number=3, who='Collision'),
                dict(method='Model-based RL', number=0, who='Failure'),
                dict(method='Model-based RL', number=3, who='Compliance'),

                dict(method='Model-free RL', number=31, who='Collision'),
                dict(method='Model-free RL', number=0, who='Failure'),
                dict(method='Model-free RL', number=17, who='Compliance')
                ]

        f = plt.figure(3)
        ax = f.add_axes([0.155, 0.12, 0.82, 0.86])
        df = pd.DataFrame(data)
        sns.barplot(x="method", y="number", hue='who', data=df)
        ax.set_ylabel('Number', fontsize=15)
        ax.set_xlabel("", fontsize=15)
=======
        f4 = plt.figure(4)
        ax4 = f4.add_axes([0.155, 0.12, 0.82, 0.86])
        sns.lineplot(x="iteration", y="ref_path", hue="algorithms", data=total_df, dashes=True, linewidth=2, palette="bright", )
        ax4.lines[1].set_linestyle("--")
        ax4.set_ylabel('Selected path', fontsize=15)
        ax4.set_xlabel("Time[s]", fontsize=15)
        ax4.yaxis.set_major_locator(plt.MaxNLocator(integer=True))
        ax4.legend(frameon=False, fontsize=15)
        # plt.xlim(0, 3)
        # plt.ylim(-40, 80)
        plt.yticks(fontsize=15)
>>>>>>> 0a21af18
        plt.xticks(fontsize=15)
        handles, labels = ax.get_legend_handles_labels()
        ax.legend(handles=handles[:], labels=labels[:], frameon=False, fontsize=15)
        plt.show()





<|MERGE_RESOLUTION|>--- conflicted
+++ resolved
@@ -9,7 +9,7 @@
 import numpy as np
 import seaborn as sns
 import matplotlib.pyplot as plt
-import matplotlib.patches as patches
+import matplotlib.pyplot as ticker
 from matplotlib.pyplot import MultipleLocator
 import math
 import pandas as pd
@@ -83,10 +83,6 @@
         adp_steer, adp_a_x = adp_act[0]*0.4, adp_act[1]*2.25 - 0.75
         mpc_steer, mpc_a_x = mpc_act[0], mpc_act[1]
 
-        # todo: 2nd rule
-        if np.random.random() < 0.8:
-            adp_steer = mpc_steer
-            adp_a_x = mpc_a_x
         # transformation
         beta = 0 if v_x == 0 else np.arctan(v_y/v_x) * 180 / math.pi
         adp_steer = adp_steer * 180 / math.pi
@@ -293,7 +289,6 @@
         plt.savefig(save_dir + '/time.pdf')
         plt.close() if not isshow else plt.show()
 
-<<<<<<< HEAD
     @staticmethod
     def toyota_plot():
         data = [dict(method='Rule-based', number=8, who='Collision'),
@@ -315,19 +310,6 @@
         sns.barplot(x="method", y="number", hue='who', data=df)
         ax.set_ylabel('Number', fontsize=15)
         ax.set_xlabel("", fontsize=15)
-=======
-        f4 = plt.figure(4)
-        ax4 = f4.add_axes([0.155, 0.12, 0.82, 0.86])
-        sns.lineplot(x="iteration", y="ref_path", hue="algorithms", data=total_df, dashes=True, linewidth=2, palette="bright", )
-        ax4.lines[1].set_linestyle("--")
-        ax4.set_ylabel('Selected path', fontsize=15)
-        ax4.set_xlabel("Time[s]", fontsize=15)
-        ax4.yaxis.set_major_locator(plt.MaxNLocator(integer=True))
-        ax4.legend(frameon=False, fontsize=15)
-        # plt.xlim(0, 3)
-        # plt.ylim(-40, 80)
-        plt.yticks(fontsize=15)
->>>>>>> 0a21af18
         plt.xticks(fontsize=15)
         handles, labels = ax.get_legend_handles_labels()
         ax.legend(handles=handles[:], labels=labels[:], frameon=False, fontsize=15)
