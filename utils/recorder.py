--- conflicted
+++ resolved
@@ -9,9 +9,8 @@
 import numpy as np
 import seaborn as sns
 import matplotlib.pyplot as plt
-import matplotlib.patches as patches
+import matplotlib.pyplot as ticker
 from matplotlib.pyplot import MultipleLocator
-from matplotlib import ticker
 import math
 import pandas as pd
 sns.set(style="darkgrid")
@@ -169,11 +168,7 @@
                     sns.lineplot('time', 'data', linewidth=2, hue='path_index',
                                  data=total_dataframe, palette="bright", color='indigo')
                     handles, labels = ax.get_legend_handles_labels()
-<<<<<<< HEAD
-                    ax.legend(handles=handles, labels=labels, loc='lower left', frameon=False)
-=======
                     ax.legend(handles=handles, labels=labels, loc='lower left', frameon=False, fontsize=20)
->>>>>>> 1c9f1524
                     ax.yaxis.set_major_locator(plt.MaxNLocator(integer=True))
                 elif key == 'is_ss':
                     df = pd.DataFrame(dict(time=real_time, data=data_dict[key]))
@@ -185,22 +180,12 @@
                     ax = f.add_axes([0.11, 0.12, 0.88, 0.86])
                     sns.lineplot(real_time, data_dict[key], linewidth=2, palette="bright", color='indigo')
 
-<<<<<<< HEAD
-                # for a specific simu with red light
-=======
                 # for a specific simu with red light (2021-03-15-23-56-21)
->>>>>>> 1c9f1524
                 # ylim = ax.get_ylim()
                 # ax.add_patch(patches.Rectangle((0, ylim[0]), 5, ylim[1]-ylim[0], facecolor='red', alpha=0.1))
                 # ax.add_patch(patches.Rectangle((5, ylim[0]), 3, ylim[1]-ylim[0], facecolor='orange', alpha=0.1))
                 # ax.add_patch(patches.Rectangle((8, ylim[0]), 23.6-8+1, ylim[1]-ylim[0], facecolor='green', alpha=0.1))
 
-<<<<<<< HEAD
-                ax.set_ylabel(self.key2label[key], fontsize=15)
-                ax.set_xlabel("Time [s]", fontsize=15)
-                plt.yticks(fontsize=15)
-                plt.xticks(fontsize=15)
-=======
                 # ax.add_patch(patches.Rectangle((0., ylim[0]), 16, ylim[1] - ylim[0], facecolor='r', alpha=0.1))
                 # ax.add_patch(patches.Rectangle((16., ylim[0]), 5, ylim[1] - ylim[0], facecolor='orange', alpha=0.1))
                 # ax.add_patch(patches.Rectangle((21., ylim[0]), 32, ylim[1] - ylim[0], facecolor='g', alpha=0.1))
@@ -209,7 +194,6 @@
                 ax.set_xlabel("Time [s]", fontsize=20)
                 plt.yticks(fontsize=20)
                 plt.xticks(fontsize=20)
->>>>>>> 1c9f1524
                 plt.savefig(save_dir + '/{}.pdf'.format(key))
                 if not isshow:
                     plt.close(f)
@@ -305,22 +289,6 @@
         plt.savefig(save_dir + '/time.pdf')
         plt.close() if not isshow else plt.show()
 
-<<<<<<< HEAD
-        f4 = plt.figure(4)
-        ax4 = f4.add_axes([0.155, 0.12, 0.82, 0.86])
-        sns.lineplot(x="iteration", y="ref_path", hue="algorithms", data=total_df, dashes=True, linewidth=2, palette="bright", )
-        ax4.lines[1].set_linestyle("--")
-        ax4.set_ylabel('Selected path', fontsize=15)
-        ax4.set_xlabel("Time[s]", fontsize=15)
-        ax4.yaxis.set_major_locator(ticker.MaxNLocator(integer=True))
-        ax4.legend(frameon=False, fontsize=15)
-        plt.yticks(fontsize=15)
-        plt.xticks(fontsize=15)
-        plt.savefig(save_dir + '/ref_path.pdf')
-        plt.close() if not isshow else plt.show()
-
-=======
->>>>>>> 1c9f1524
     @staticmethod
     def toyota_plot():
         data = [dict(method='Rule-based', number=8, who='Collision'),
@@ -342,9 +310,12 @@
         sns.barplot(x="method", y="number", hue='who', data=df)
         ax.set_ylabel('Number', fontsize=15)
         ax.set_xlabel("", fontsize=15)
-
-
-
-
-
-
+        plt.xticks(fontsize=15)
+        handles, labels = ax.get_legend_handles_labels()
+        ax.legend(handles=handles[:], labels=labels[:], frameon=False, fontsize=15)
+        plt.show()
+
+
+
+
+
