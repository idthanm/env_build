--- conflicted
+++ resolved
@@ -125,7 +125,6 @@
             ego_phi = ego_dict['phi']
             ego_x_in_sumo, ego_y_in_sumo, ego_a_in_sumo = _convert_car_coord_to_sumo_coord(ego_x, ego_y, ego_phi, ego_l)
             edgeID, lane = xy2_edgeID_lane(ego_x, ego_y)
-<<<<<<< HEAD
             try:
                 traci.vehicle.remove(egoID)
             except traci.exceptions.TraCIException:
@@ -138,26 +137,6 @@
             traci.vehicle.setLength(egoID, ego_dict['l'])
             traci.vehicle.setWidth(egoID, ego_dict['w'])
             traci.vehicle.setSpeed(egoID, math.sqrt(ego_v_x ** 2 + ego_v_y ** 2))
-=======
-
-            if self.first_add:
-                traci.vehicle.addLegacy(vehID=egoID, routeID=ego_dict['routeID'],
-                                        depart=0, pos=20, lane=1, speed=ego_dict['v_x'],
-                                        typeID='self_car')
-            try:
-                traci.vehicle.moveToXY(egoID, edgeID, lane, ego_x_in_sumo, ego_y_in_sumo, ego_a_in_sumo)
-            except traci.exceptions.TraCIException:
-                print('Don\'t worry, it\'s handled well')
-                traci.vehicle.addLegacy(vehID=egoID, routeID=ego_dict['routeID'],
-                                        depart=0, pos=20, lane=1, speed=ego_dict['v_x'],
-                                        typeID='self_car')
-                traci.vehicle.moveToXY(egoID, edgeID, lane, ego_x_in_sumo, ego_y_in_sumo, ego_a_in_sumo)
-
-            traci.vehicle.setLength(egoID, ego_dict['l'])
-            traci.vehicle.setWidth(egoID, ego_dict['w'])
-            traci.vehicle.setSpeed(egoID, math.sqrt(ego_v_x ** 2 + ego_v_y ** 2))
-        self.first_add = False
->>>>>>> badf5e66
 
     def generate_random_traffic(self):
         random_traffic = traci.vehicle.getContextSubscriptionResults('collector')
@@ -206,15 +185,8 @@
                 if (-5 < x_in_ego_coord < 1 * (ego_v_x) + ego_l/2. + veh_l/2. + 2 and abs(y_in_ego_coord) < 3) or \
                         (-5 < ego_x_in_veh_coord < 1 * (veh_v) + ego_l/2. + veh_l/2. + 2 and abs(ego_y_in_veh_coord) <3) or \
                         (-3.75 < ego_x < 1 and -3.75 < x < 0 and y < 10):
-<<<<<<< HEAD
                     traci.vehicle.moveToXY(veh, '4i', 1, -80, 1.85, 180, 2)
 
-=======
-                    traci.vehicle.remove(vehID=veh)
-                    veh_to_pop.append(veh)
-            for veh in veh_to_pop:
-                random_traffic.pop(veh)
->>>>>>> badf5e66
 
     def _get_vehicles(self):
         self.n_ego_vehicles = defaultdict(list)
