--- conflicted
+++ resolved
@@ -17,15 +17,10 @@
 
 # gym.envs.user_defined.toyota_env.
 from endtoend_env_utils import rotate_coordination, L, W, VEHICLE_MODE_LIST, EXPECTED_V,\
-<<<<<<< HEAD
     CROSSROAD_D_HEIGHT,CROSSROAD_U_HEIGHT,CROSSROAD_HALF_WIDTH,\
     LANE_WIDTH_LR,LANE_WIDTH_UD, LANE_NUMBER_LR, LANE_NUMBER_UD
 
 T = 3.14928
-=======
-    CROSSROAD_U_HEIGHT, CROSSROAD_D_HEIGHT, CROSSROAD_HALF_WIDTH, LANE_WIDTH_LR, LANE_WIDTH_UD,\
-    LANE_NUMBER_UD, LANE_NUMBER_LR
->>>>>>> 14eca4b0
 
 
 class VehicleDynamics(object):
