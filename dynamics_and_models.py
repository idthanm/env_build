--- conflicted
+++ resolved
@@ -600,7 +600,6 @@
         meter_pointnum_ratio = 30
         control_ext = 10
         if task == 'left':
-<<<<<<< HEAD
             end_offsets = [LANE_WIDTH * (i + 0.5) for i in range(LANE_NUMBER)]
             start_offsets = [LANE_WIDTH * 0.5]
             for start_offset in start_offsets:
@@ -708,100 +707,6 @@
         ys_tile = tf.tile(tf.reshape(ys, (-1, 1)), tf.constant([1, reduced_len]))
         pathx_tile = tf.tile(tf.reshape(reduced_path_x, (1, -1)), tf.constant([len(xs), 1]))
         pathy_tile = tf.tile(tf.reshape(reduced_path_y, (1, -1)), tf.constant([len(xs), 1]))
-=======
-            end_offsets = [1.875, 5.625]
-            for i, end_offset in enumerate(end_offsets):
-                control_point1 = 1.875, -18
-                control_point2 = 1.875, -18 + 10
-                control_point3 = -18 + 10, end_offset
-                control_point4 = -18, end_offset
-
-                node = np.asfortranarray([[control_point1[0], control_point2[0], control_point3[0], control_point4[0]],
-                                          [control_point1[1], control_point2[1], control_point3[1], control_point4[1]]],
-                                         dtype=np.float32)
-                curve = bezier.Curve(node, degree=3)
-                s_vals = np.linspace(0, 1.0, 30 * meter_pointnum_ratio)
-                trj_data = curve.evaluate_multi(s_vals)
-                trj_data = trj_data.astype(np.float32)
-                start_straight_line_x = 1.875 * np.ones(shape=(sl * meter_pointnum_ratio,), dtype=np.float32)[:-1]
-                start_straight_line_y = np.linspace(-18 - sl, -18, sl * meter_pointnum_ratio, dtype=np.float32)[:-1]
-                end_straight_line_x = np.linspace(-18, -18 - sl, sl * meter_pointnum_ratio, dtype=np.float32)[1:]
-                end_straight_line_y = end_offset * np.ones(shape=(sl * meter_pointnum_ratio,), dtype=np.float32)[1:]
-                planed_trj = np.append(np.append(start_straight_line_x, trj_data[0]), end_straight_line_x), \
-                             np.append(np.append(start_straight_line_y, trj_data[1]), end_straight_line_y)
-
-                xs_1, ys_1 = planed_trj[0][:-1], planed_trj[1][:-1]
-                xs_2, ys_2 = planed_trj[0][1:], planed_trj[1][1:]
-                phis_1 = np.arctan2(ys_2 - ys_1,
-                                    xs_2 - xs_1) * 180 / pi
-                planed_trj = xs_1, ys_1, phis_1
-                self.path_list.append(planed_trj)
-
-        elif task == 'straight':
-            end_offsets = [1.875, 5.625]
-
-            for end_offset in end_offsets:
-                control_point1 = 1.875, -18
-                control_point2 = 1.875, -18 + 10
-                control_point3 = end_offset, 18 - 10
-                control_point4 = end_offset, 18
-
-                node = np.asfortranarray([[control_point1[0], control_point2[0], control_point3[0], control_point4[0]],
-                                          [control_point1[1], control_point2[1], control_point3[1], control_point4[1]]]
-                                         , dtype=np.float32)
-                curve = bezier.Curve(node, degree=3)
-                s_vals = np.linspace(0, 1.0, 36 * meter_pointnum_ratio)
-                trj_data = curve.evaluate_multi(s_vals)
-                trj_data = trj_data.astype(np.float32)
-                start_straight_line_x = 1.875 * np.ones(shape=(sl * meter_pointnum_ratio,), dtype=np.float32)[:-1]
-                start_straight_line_y = np.linspace(-18 - sl, -18, sl * meter_pointnum_ratio, dtype=np.float32)[:-1]
-                end_straight_line_x = end_offset * np.ones(shape=(sl * meter_pointnum_ratio,), dtype=np.float32)[1:]
-                end_straight_line_y = np.linspace(18, 18 + sl, sl * meter_pointnum_ratio, dtype=np.float32)[1:]
-                planed_trj = np.append(np.append(start_straight_line_x, trj_data[0]), end_straight_line_x), \
-                             np.append(np.append(start_straight_line_y, trj_data[1]), end_straight_line_y)
-                xs_1, ys_1 = planed_trj[0][:-1], planed_trj[1][:-1]
-                xs_2, ys_2 = planed_trj[0][1:], planed_trj[1][1:]
-                phis_1 = np.arctan2(ys_2 - ys_1,
-                                    xs_2 - xs_1) * 180 / pi
-                planed_trj = xs_1, ys_1, phis_1
-                self.path_list.append(planed_trj)
-        else:
-            assert task == 'right'
-            end_offsets = [-1.875, -5.625]
-
-            for i, end_offset in enumerate(end_offsets):
-                control_point1 = 5.625, -18
-                control_point2 = 5.625, -18 + 10
-                control_point3 = 18 - 10, end_offset
-                control_point4 = 18, end_offset
-
-                node = np.asfortranarray([[control_point1[0], control_point2[0], control_point3[0], control_point4[0]],
-                                          [control_point1[1], control_point2[1], control_point3[1], control_point4[1]]],
-                                         dtype=np.float32)
-                curve = bezier.Curve(node, degree=3)
-                s_vals = np.linspace(0, 1.0, 13 * meter_pointnum_ratio)
-                trj_data = curve.evaluate_multi(s_vals)
-                trj_data = trj_data.astype(np.float32)
-                start_straight_line_x = 5.625 * np.ones(shape=(sl * meter_pointnum_ratio,), dtype=np.float32)[:-1]
-                start_straight_line_y = np.linspace(-18 - sl, -18, sl * meter_pointnum_ratio, dtype=np.float32)[:-1]
-                end_straight_line_x = np.linspace(18, 18 + sl, sl * meter_pointnum_ratio, dtype=np.float32)[1:]
-                end_straight_line_y = end_offset * np.ones(shape=(sl * meter_pointnum_ratio,), dtype=np.float32)[1:]
-                planed_trj = np.append(np.append(start_straight_line_x, trj_data[0]), end_straight_line_x), \
-                             np.append(np.append(start_straight_line_y, trj_data[1]), end_straight_line_y)
-                xs_1, ys_1 = planed_trj[0][:-1], planed_trj[1][:-1]
-                xs_2, ys_2 = planed_trj[0][1:], planed_trj[1][1:]
-                phis_1 = np.arctan2(ys_2 - ys_1,
-                                    xs_2 - xs_1) * 180 / pi
-                planed_trj = xs_1, ys_1, phis_1
-                self.path_list.append(planed_trj)
-
-    def find_closest_point(self, xs, ys):
-        xs_tile = tf.tile(tf.reshape(xs, (-1, 1)), tf.constant([1, len(self.path[0])]))
-        ys_tile = tf.tile(tf.reshape(ys, (-1, 1)), tf.constant([1, len(self.path[0])]))
-        pathx_tile = tf.tile(tf.reshape(self.path[0], (1, -1)), tf.constant([len(xs), 1]))
-        pathy_tile = tf.tile(tf.reshape(self.path[1], (1, -1)), tf.constant([len(xs), 1]))
->>>>>>> badf5e66
-
         dist_array = tf.square(xs_tile - pathx_tile) + tf.square(ys_tile - pathy_tile)
 
         indexs = tf.argmin(dist_array, 1) * ratio
