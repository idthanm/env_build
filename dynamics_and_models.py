--- conflicted
+++ resolved
@@ -193,12 +193,7 @@
     def rollout_out(self, actions):  # obses and actions are tensors, think of actions are in range [-1, 1]
         with tf.name_scope('model_step') as scope:
             self.actions = self._action_transformation_for_end2end(actions)
-<<<<<<< HEAD
             rewards, punish_term_for_training, real_punish_term, veh2veh4real, veh2road4real = self.compute_rewards(self.obses, self.actions)
-=======
-            rewards, punish_term_for_training, real_punish_term = self.compute_rewards(self.obses, self.actions)
-
->>>>>>> 16ff47a6
             self.obses = self.compute_next_obses(self.obses, self.actions)
             # self.reward_info.update({'final_rew': rewards.numpy()[0]})
 
