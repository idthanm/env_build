--- conflicted
+++ resolved
@@ -7,7 +7,6 @@
 # @FileName: dynamics_and_models.py
 # =====================================
 
-from collections import OrderedDict
 from math import pi, cos, sin
 
 import bezier
@@ -170,8 +169,7 @@
         self.obses = None
         self.ego_params = None
         self.actions = None
-        self.task = task
-        self.ref_path = None
+        # self.ref_path = None
         self.num_future_data = num_future_data
         self.exp_v = 8.
         self.reward_info = None
@@ -203,7 +201,6 @@
 
     def _action_transformation_for_end2end(self, actions):  # [-1, 1]
         actions = tf.clip_by_value(actions, -1.05, 1.05)
-        actions = tf.reshape(actions, [1, -1])
         steer_norm, a_xs_norm = actions[:, 0], actions[:, 1]
         steer_scale, a_xs_scale = 0.4 * steer_norm, 3. * a_xs_norm-1
         return tf.stack([steer_scale, a_xs_scale], 1)
@@ -250,7 +247,6 @@
                 veh2veh4training += tf.where(punish_cond, tf.square(7 - dists), tf.zeros_like(veh_infos[:, 0]))
 
             for veh_index in range(int(tf.shape(veh_infos)[1] / self.per_veh_info_dim)):
-                print(veh_index * self.per_veh_info_dim)
                 vehs = veh_infos[:, veh_index * self.per_veh_info_dim:(veh_index + 1) * self.per_veh_info_dim]
                 veh_lws = (L - W) / 2.
                 veh_front_points = tf.cast(vehs[:, 0] + veh_lws * tf.cos(vehs[:, 3] * np.pi / 180.), dtype=tf.float32), \
@@ -291,14 +287,8 @@
 
             rewards = 0.1 * devi_v + 0.8 * devi_y + 0.8 * devi_phi + 0.02 * punish_yaw_rate + \
                       5 * punish_steer + 0.05 * punish_a_x
-<<<<<<< HEAD
-            # todo:
-            veh2road = 0.
-            punish_term = veh2veh + veh2road
-=======
             punish_term_for_training = veh2veh4training + veh2road4training
             real_punish_term = veh2veh4real + veh2road4real
->>>>>>> f2d8fe59
             # self.reward_info = dict(punish_steer=punish_steer.numpy()[0],
             #                         punish_a_x=punish_a_x.numpy()[0],
             #                         punish_yaw_rate=punish_yaw_rate.numpy()[0],
@@ -325,12 +315,13 @@
                                                            self.num_future_data + 1):]
 
         next_ego_infos = self.ego_predict(ego_infos, actions)
-        # todo: 修改
+
         next_tracking_infos = self.ref_path.tracking_error_vector(next_ego_infos[:, 3],
                                                                   next_ego_infos[:, 4],
                                                                   next_ego_infos[:, 5],
                                                                   next_ego_infos[:, 0],
                                                                   self.num_future_data)
+        # next_tracking_infos = self.tracking_error_predict(ego_infos, tracking_infos, actions)
         next_veh_infos = self.veh_predict(veh_infos)
         next_obses = tf.concat([next_ego_infos, next_tracking_infos, next_veh_infos], 1)
         next_obses = self.convert_vehs_to_rela(next_obses)
@@ -586,14 +577,14 @@
             draw_rotate_rec(ego_x, ego_y, ego_phi, L, W, 'red')
 
             # plot planed trj
-            ax.plot(self.ref_path.path[0], self.ref_path.path[1], color='g')
-            indexs, points = self.ref_path.find_closest_point(np.array([ego_x], np.float32),
-                                                              np.array([ego_y], np.float32))
-            path_x, path_y, path_phi = points[0][0], points[1][0], points[2][0]
-            delta_x, delta_y, delta_phi, delta_v = tracing_info[:4]
-            delta_x, delta_y, delta_phi = ego_x - path_x, ego_y - path_y, ego_phi - path_phi
-            plt.plot(path_x, path_y, 'go')
-            plot_phi_line(path_x, path_y, path_phi, 'g')
+            # ax.plot(self.ref_path.path[0], self.ref_path.path[1], color='g')
+            # indexs, points = self.ref_path.find_closest_point(np.array([ego_x], np.float32),
+            #                                                   np.array([ego_y], np.float32))
+            # path_x, path_y, path_phi = points[0][0], points[1][0], points[2][0]
+            # delta_x, delta_y, delta_phi, delta_v = tracing_info[:4]
+            # # delta_x, delta_y, delta_phi = ego_x - path_x, ego_y - path_y, ego_phi - path_phi
+            # plt.plot(path_x, path_y, 'go')
+            # plot_phi_line(path_x, path_y, path_phi, 'g')
 
             # plot text
             text_x, text_y_start = -110, 60
@@ -606,12 +597,12 @@
             #                                                                                          min([right1, right2])))
             # plt.text(text_x, text_y_start - next(ge), '1deltas {:.2f} {:.2f}'.format(point11x, point11y))
             # plt.text(text_x, text_y_start - next(ge), '2deltas {:.2f} {:.2f}'.format(point12x, point12y))
-            plt.text(text_x, text_y_start - next(ge), 'path_x: {:.2f}m'.format(path_x))
-            plt.text(text_x, text_y_start - next(ge), 'path_y: {:.2f}m'.format(path_y))
-            plt.text(text_x, text_y_start - next(ge), 'delta_x: {:.2f}m'.format(delta_x))
+            # plt.text(text_x, text_y_start - next(ge), 'path_x: {:.2f}m'.format(path_x))
+            # plt.text(text_x, text_y_start - next(ge), 'path_y: {:.2f}m'.format(path_y))
+            # plt.text(text_x, text_y_start - next(ge), 'delta_x: {:.2f}m'.format(delta_x))
             plt.text(text_x, text_y_start - next(ge), 'delta_y: {:.2f}m'.format(delta_y))
             plt.text(text_x, text_y_start - next(ge), r'ego_phi: ${:.2f}\degree$'.format(ego_phi))
-            plt.text(text_x, text_y_start - next(ge), r'path_phi: ${:.2f}\degree$'.format(path_phi))
+            # plt.text(text_x, text_y_start - next(ge), r'path_phi: ${:.2f}\degree$'.format(path_phi))
             plt.text(text_x, text_y_start - next(ge), r'delta_phi: ${:.2f}\degree$'.format(delta_phi))
 
             plt.text(text_x, text_y_start - next(ge), 'v_x: {:.2f}m/s'.format(ego_v_x))
@@ -667,6 +658,10 @@
             self._construct_ref_path(self.task)
             self.ref_index = np.random.choice([0, 1])
             self.path = self.path_list[self.ref_index]
+
+    def set_path(self, mode, ref_index=None, path=None):
+        pass
+        # self.path = shengcheng的轨迹
 
     def _construct_ref_path(self, task):
         sl = 40
@@ -774,9 +769,6 @@
         pathx_tile = tf.tile(tf.reshape(self.path[0], (1, -1)), tf.constant([len(xs), 1]))
         pathy_tile = tf.tile(tf.reshape(self.path[1], (1, -1)), tf.constant([len(xs), 1]))
 
-        pathx_tile = tf.cast(pathx_tile, dtype=tf.float32)
-        pathy_tile = tf.cast(pathy_tile, dtype=tf.float32)
-
         dist_array = tf.square(xs_tile - pathx_tile) + tf.square(ys_tile - pathy_tile)
 
         indexs = tf.argmin(dist_array, 1)
@@ -797,7 +789,7 @@
                  tf.gather(self.path[1], indexs), \
                  tf.gather(self.path[2], indexs)
 
-        return tf.cast(points[0], dtype=tf.float32), tf.cast(points[1], dtype=tf.float32), tf.cast(points[2], dtype=tf.float32)
+        return points[0], points[1], points[2]
 
     def tracking_error_vector(self, ego_xs, ego_ys, ego_phis, ego_vs, n, mode=None):
         def two2one(ref_xs, ref_ys):
@@ -865,12 +857,12 @@
 
 
 def test_ref_path():
-    path = ReferencePath('left', mode='training')
+    path = ReferencePath('left')
     path.plot_path(1.875, 0)
 
 
 def test_future_n_data():
-    path = ReferencePath('straight', mode='training')
+    path = ReferencePath('straight')
     plt.axis('equal')
     current_i = 600
     plt.plot(path.path[0], path.path[1])
@@ -882,7 +874,7 @@
 
 
 def test_tracking_error_vector():
-    path = ReferencePath('straight', mode='training')
+    path = ReferencePath('straight')
     xs = np.array([1.875, 1.875, -10, -20], np.float32)
     ys = np.array([-20, 0, -10, -1], np.float32)
     phis = np.array([90, 135, 135, 180], np.float32)
